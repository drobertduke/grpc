--- conflicted
+++ resolved
@@ -105,13 +105,9 @@
 }
 
 /* Kick off a new request - assumes g_mu taken */
-<<<<<<< HEAD
 static void start_request(void) {
-=======
-static void start_request() {
   gpr_slice slice = gpr_slice_malloc(100);
   grpc_byte_buffer *buf;
->>>>>>> ea36ba32
   grpc_call *call = grpc_channel_create_call(
       g_fixture.client, "/Foo", "test.google.com", g_test_end_time);
 
