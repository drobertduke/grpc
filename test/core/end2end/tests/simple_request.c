/*
 *
 * Copyright 2015, Google Inc.
 * All rights reserved.
 *
 * Redistribution and use in source and binary forms, with or without
 * modification, are permitted provided that the following conditions are
 * met:
 *
 *     * Redistributions of source code must retain the above copyright
 * notice, this list of conditions and the following disclaimer.
 *     * Redistributions in binary form must reproduce the above
 * copyright notice, this list of conditions and the following disclaimer
 * in the documentation and/or other materials provided with the
 * distribution.
 *     * Neither the name of Google Inc. nor the names of its
 * contributors may be used to endorse or promote products derived from
 * this software without specific prior written permission.
 *
 * THIS SOFTWARE IS PROVIDED BY THE COPYRIGHT HOLDERS AND CONTRIBUTORS
 * "AS IS" AND ANY EXPRESS OR IMPLIED WARRANTIES, INCLUDING, BUT NOT
 * LIMITED TO, THE IMPLIED WARRANTIES OF MERCHANTABILITY AND FITNESS FOR
 * A PARTICULAR PURPOSE ARE DISCLAIMED. IN NO EVENT SHALL THE COPYRIGHT
 * OWNER OR CONTRIBUTORS BE LIABLE FOR ANY DIRECT, INDIRECT, INCIDENTAL,
 * SPECIAL, EXEMPLARY, OR CONSEQUENTIAL DAMAGES (INCLUDING, BUT NOT
 * LIMITED TO, PROCUREMENT OF SUBSTITUTE GOODS OR SERVICES; LOSS OF USE,
 * DATA, OR PROFITS; OR BUSINESS INTERRUPTION) HOWEVER CAUSED AND ON ANY
 * THEORY OF LIABILITY, WHETHER IN CONTRACT, STRICT LIABILITY, OR TORT
 * (INCLUDING NEGLIGENCE OR OTHERWISE) ARISING IN ANY WAY OUT OF THE USE
 * OF THIS SOFTWARE, EVEN IF ADVISED OF THE POSSIBILITY OF SUCH DAMAGE.
 *
 */

#include "test/core/end2end/end2end_tests.h"

#include <stdio.h>
#include <string.h>

#include "src/core/support/string.h"
#include <grpc/byte_buffer.h>
#include <grpc/grpc.h>
#include <grpc/support/alloc.h>
#include <grpc/support/log.h>
#include <grpc/support/time.h>
#include <grpc/support/useful.h>
#include "test/core/end2end/cq_verifier.h"

enum { TIMEOUT = 200000 };

static void *tag(gpr_intptr t) { return (void *)t; }

static grpc_end2end_test_fixture begin_test(grpc_end2end_test_config config,
                                            const char *test_name,
                                            grpc_channel_args *client_args,
                                            grpc_channel_args *server_args) {
  grpc_end2end_test_fixture f;
  gpr_log(GPR_INFO, "%s/%s", test_name, config.name);
  f = config.create_fixture(client_args, server_args);
  config.init_client(&f, client_args);
  config.init_server(&f, server_args);
  return f;
}

static gpr_timespec n_seconds_time(int n) {
  return GRPC_TIMEOUT_SECONDS_TO_DEADLINE(n);
}

static gpr_timespec five_seconds_time(void) { return n_seconds_time(5); }

static void drain_cq(grpc_completion_queue *cq) {
  grpc_event ev;
  do {
    ev = grpc_completion_queue_next(cq, five_seconds_time(), NULL);
  } while (ev.type != GRPC_QUEUE_SHUTDOWN);
}

static void shutdown_server(grpc_end2end_test_fixture *f) {
  if (!f->server) return;
  grpc_server_shutdown_and_notify(f->server, f->cq, tag(1000));
  GPR_ASSERT(grpc_completion_queue_pluck(f->cq, tag(1000),
                                         GRPC_TIMEOUT_SECONDS_TO_DEADLINE(5),
                                         NULL)
                 .type == GRPC_OP_COMPLETE);
  grpc_server_destroy(f->server);
  f->server = NULL;
}

static void shutdown_client(grpc_end2end_test_fixture *f) {
  if (!f->client) return;
  grpc_channel_destroy(f->client);
  f->client = NULL;
}

static void end_test(grpc_end2end_test_fixture *f) {
  shutdown_server(f);
  shutdown_client(f);

  grpc_completion_queue_shutdown(f->cq);
  drain_cq(f->cq);
  grpc_completion_queue_destroy(f->cq);
}

static void simple_request_body(grpc_end2end_test_fixture f) {
  grpc_call *c;
  grpc_call *s;
  gpr_timespec deadline = five_seconds_time();
  cq_verifier *cqv = cq_verifier_create(f.cq);
  grpc_op ops[6];
  grpc_op *op;
  grpc_metadata_array initial_metadata_recv;
  grpc_metadata_array trailing_metadata_recv;
  grpc_metadata_array request_metadata_recv;
  grpc_call_details call_details;
  grpc_status_code status;
  grpc_call_error error;
  char *details = NULL;
  size_t details_capacity = 0;
  int was_cancelled = 2;
  char *peer;

<<<<<<< HEAD
  c = grpc_channel_create_call(f.client, f.cq, "/foo",
                               "foo.test.google.fr:1234", deadline, NULL);
=======
  c = grpc_channel_create_call(f.client, NULL, GRPC_PROPAGATE_DEFAULTS, f.cq,
                               "/foo", "foo.test.google.fr:1234", deadline);
>>>>>>> 95a98ca7
  GPR_ASSERT(c);

  peer = grpc_call_get_peer(c);
  GPR_ASSERT(peer != NULL);
  gpr_log(GPR_DEBUG, "client_peer_before_call=%s", peer);
  gpr_free(peer);

  grpc_metadata_array_init(&initial_metadata_recv);
  grpc_metadata_array_init(&trailing_metadata_recv);
  grpc_metadata_array_init(&request_metadata_recv);
  grpc_call_details_init(&call_details);

  op = ops;
  op->op = GRPC_OP_SEND_INITIAL_METADATA;
  op->data.send_initial_metadata.count = 0;
  op->flags = 0;
  op->reserved = NULL;
  op++;
  op->op = GRPC_OP_SEND_CLOSE_FROM_CLIENT;
  op->flags = 0;
  op->reserved = NULL;
  op++;
  op->op = GRPC_OP_RECV_INITIAL_METADATA;
  op->data.recv_initial_metadata = &initial_metadata_recv;
  op->flags = 0;
  op->reserved = NULL;
  op++;
  op->op = GRPC_OP_RECV_STATUS_ON_CLIENT;
  op->data.recv_status_on_client.trailing_metadata = &trailing_metadata_recv;
  op->data.recv_status_on_client.status = &status;
  op->data.recv_status_on_client.status_details = &details;
  op->data.recv_status_on_client.status_details_capacity = &details_capacity;
  op->flags = 0;
  op->reserved = NULL;
  op++;
  error = grpc_call_start_batch(c, ops, op - ops, tag(1), NULL);
  GPR_ASSERT(GRPC_CALL_OK == error);

  error = grpc_server_request_call(f.server, &s, &call_details,
                                   &request_metadata_recv, f.cq, f.cq,
                                   tag(101));
  GPR_ASSERT(GRPC_CALL_OK == error);
  cq_expect_completion(cqv, tag(101), 1);
  cq_verify(cqv);

  peer = grpc_call_get_peer(s);
  GPR_ASSERT(peer != NULL);
  gpr_log(GPR_DEBUG, "server_peer=%s", peer);
  gpr_free(peer);
  peer = grpc_call_get_peer(c);
  GPR_ASSERT(peer != NULL);
  gpr_log(GPR_DEBUG, "client_peer=%s", peer);
  gpr_free(peer);

  op = ops;
  op->op = GRPC_OP_SEND_INITIAL_METADATA;
  op->data.send_initial_metadata.count = 0;
  op->flags = 0;
  op->reserved = NULL;
  op++;
  op->op = GRPC_OP_SEND_STATUS_FROM_SERVER;
  op->data.send_status_from_server.trailing_metadata_count = 0;
  op->data.send_status_from_server.status = GRPC_STATUS_UNIMPLEMENTED;
  op->data.send_status_from_server.status_details = "xyz";
  op->flags = 0;
  op->reserved = NULL;
  op++;
  op->op = GRPC_OP_RECV_CLOSE_ON_SERVER;
  op->data.recv_close_on_server.cancelled = &was_cancelled;
  op->flags = 0;
  op->reserved = NULL;
  op++;
  error = grpc_call_start_batch(s, ops, op - ops, tag(102), NULL);
  GPR_ASSERT(GRPC_CALL_OK == error);

  cq_expect_completion(cqv, tag(102), 1);
  cq_expect_completion(cqv, tag(1), 1);
  cq_verify(cqv);

  GPR_ASSERT(status == GRPC_STATUS_UNIMPLEMENTED);
  GPR_ASSERT(0 == strcmp(details, "xyz"));
  GPR_ASSERT(0 == strcmp(call_details.method, "/foo"));
  GPR_ASSERT(0 == strcmp(call_details.host, "foo.test.google.fr:1234"));
  GPR_ASSERT(was_cancelled == 1);

  gpr_free(details);
  grpc_metadata_array_destroy(&initial_metadata_recv);
  grpc_metadata_array_destroy(&trailing_metadata_recv);
  grpc_metadata_array_destroy(&request_metadata_recv);
  grpc_call_details_destroy(&call_details);

  grpc_call_destroy(c);
  grpc_call_destroy(s);

  cq_verifier_destroy(cqv);
}

static void test_invoke_simple_request(grpc_end2end_test_config config) {
  grpc_end2end_test_fixture f;

  f = begin_test(config, "test_invoke_simple_request", NULL, NULL);
  simple_request_body(f);
  end_test(&f);
  config.tear_down_data(&f);
}

static void test_invoke_10_simple_requests(grpc_end2end_test_config config) {
  int i;
  grpc_end2end_test_fixture f =
      begin_test(config, "test_invoke_10_simple_requests", NULL, NULL);
  for (i = 0; i < 10; i++) {
    simple_request_body(f);
    gpr_log(GPR_INFO, "Passed simple request %d", i);
  }
  end_test(&f);
  config.tear_down_data(&f);
}

void grpc_end2end_tests(grpc_end2end_test_config config) {
  int i;
  for (i = 0; i < 10; i++) {
    test_invoke_simple_request(config);
  }
  test_invoke_10_simple_requests(config);
}<|MERGE_RESOLUTION|>--- conflicted
+++ resolved
@@ -118,13 +118,9 @@
   int was_cancelled = 2;
   char *peer;
 
-<<<<<<< HEAD
-  c = grpc_channel_create_call(f.client, f.cq, "/foo",
-                               "foo.test.google.fr:1234", deadline, NULL);
-=======
   c = grpc_channel_create_call(f.client, NULL, GRPC_PROPAGATE_DEFAULTS, f.cq,
-                               "/foo", "foo.test.google.fr:1234", deadline);
->>>>>>> 95a98ca7
+                               "/foo", "foo.test.google.fr:1234", deadline,
+                               NULL);
   GPR_ASSERT(c);
 
   peer = grpc_call_get_peer(c);
