/*
 *
 * Copyright 2015, Google Inc.
 * All rights reserved.
 *
 * Redistribution and use in source and binary forms, with or without
 * modification, are permitted provided that the following conditions are
 * met:
 *
 *     * Redistributions of source code must retain the above copyright
 * notice, this list of conditions and the following disclaimer.
 *     * Redistributions in binary form must reproduce the above
 * copyright notice, this list of conditions and the following disclaimer
 * in the documentation and/or other materials provided with the
 * distribution.
 *     * Neither the name of Google Inc. nor the names of its
 * contributors may be used to endorse or promote products derived from
 * this software without specific prior written permission.
 *
 * THIS SOFTWARE IS PROVIDED BY THE COPYRIGHT HOLDERS AND CONTRIBUTORS
 * "AS IS" AND ANY EXPRESS OR IMPLIED WARRANTIES, INCLUDING, BUT NOT
 * LIMITED TO, THE IMPLIED WARRANTIES OF MERCHANTABILITY AND FITNESS FOR
 * A PARTICULAR PURPOSE ARE DISCLAIMED. IN NO EVENT SHALL THE COPYRIGHT
 * OWNER OR CONTRIBUTORS BE LIABLE FOR ANY DIRECT, INDIRECT, INCIDENTAL,
 * SPECIAL, EXEMPLARY, OR CONSEQUENTIAL DAMAGES (INCLUDING, BUT NOT
 * LIMITED TO, PROCUREMENT OF SUBSTITUTE GOODS OR SERVICES; LOSS OF USE,
 * DATA, OR PROFITS; OR BUSINESS INTERRUPTION) HOWEVER CAUSED AND ON ANY
 * THEORY OF LIABILITY, WHETHER IN CONTRACT, STRICT LIABILITY, OR TORT
 * (INCLUDING NEGLIGENCE OR OTHERWISE) ARISING IN ANY WAY OUT OF THE USE
 * OF THIS SOFTWARE, EVEN IF ADVISED OF THE POSSIBILITY OF SUCH DAMAGE.
 *
 */

#include "test/core/end2end/end2end_tests.h"

#include <stdio.h>
#include <string.h>

#include <grpc/byte_buffer.h>
#include <grpc/support/alloc.h>
#include <grpc/support/log.h>
#include <grpc/support/time.h>
#include <grpc/support/useful.h>
#include "test/core/end2end/cq_verifier.h"

enum { TIMEOUT = 200000 };

static void *tag(gpr_intptr t) { return (void *)t; }

static grpc_end2end_test_fixture begin_test(grpc_end2end_test_config config,
                                            const char *test_name,
                                            grpc_channel_args *client_args,
                                            grpc_channel_args *server_args) {
  grpc_end2end_test_fixture f;
  gpr_log(GPR_INFO, "%s/%s", test_name, config.name);
  f = config.create_fixture(client_args, server_args);
  config.init_client(&f, client_args);
  config.init_server(&f, server_args);
  return f;
}

static gpr_timespec n_seconds_time(int n) {
  return GRPC_TIMEOUT_SECONDS_TO_DEADLINE(n);
}

static gpr_timespec five_seconds_time(void) { return n_seconds_time(5); }

static void drain_cq(grpc_completion_queue *cq) {
  grpc_event ev;
  do {
    ev = grpc_completion_queue_next(cq, five_seconds_time());
  } while (ev.type != GRPC_QUEUE_SHUTDOWN);
}

static void shutdown_server(grpc_end2end_test_fixture *f) {
  if (!f->server) return;
  grpc_server_shutdown(f->server);
  grpc_server_destroy(f->server);
  f->server = NULL;
}

static void shutdown_client(grpc_end2end_test_fixture *f) {
  if (!f->client) return;
  grpc_channel_destroy(f->client);
  f->client = NULL;
}

static void end_test(grpc_end2end_test_fixture *f) {
  shutdown_server(f);
  shutdown_client(f);

  grpc_completion_queue_shutdown(f->cq);
  drain_cq(f->cq);
  grpc_completion_queue_destroy(f->cq);
}

/* Client pings and server pongs. Repeat messages rounds before finishing. */
static void test_pingpong_streaming(grpc_end2end_test_config config,
                                    int messages) {
  grpc_end2end_test_fixture f = begin_test(config, __FUNCTION__, NULL, NULL);
  grpc_call *c;
  grpc_call *s;
  gpr_timespec deadline = five_seconds_time();
  cq_verifier *cqv = cq_verifier_create(f.cq);
  grpc_op ops[6];
  grpc_op *op;
  grpc_metadata_array initial_metadata_recv;
  grpc_metadata_array trailing_metadata_recv;
  grpc_metadata_array request_metadata_recv;
  grpc_call_details call_details;
  grpc_status_code status;
  char *details = NULL;
  size_t details_capacity = 0;
  int was_cancelled = 2;
  grpc_byte_buffer *request_payload;
  grpc_byte_buffer *request_payload_recv;
  grpc_byte_buffer *response_payload;
  grpc_byte_buffer *response_payload_recv;
  int i;
  gpr_slice request_payload_slice = gpr_slice_from_copied_string("hello world");
  gpr_slice response_payload_slice = gpr_slice_from_copied_string("hello you");

  c = grpc_channel_create_call(f.client, f.cq, "/foo",
                               "foo.test.google.fr:1234", deadline);
  GPR_ASSERT(c);

  grpc_metadata_array_init(&initial_metadata_recv);
  grpc_metadata_array_init(&trailing_metadata_recv);
  grpc_metadata_array_init(&request_metadata_recv);
  grpc_call_details_init(&call_details);

  op = ops;
  op->op = GRPC_OP_SEND_INITIAL_METADATA;
  op->data.send_initial_metadata.count = 0;
  op++;
  op->op = GRPC_OP_RECV_INITIAL_METADATA;
  op->data.recv_initial_metadata = &initial_metadata_recv;
  op++;
  op->op = GRPC_OP_RECV_STATUS_ON_CLIENT;
  op->data.recv_status_on_client.trailing_metadata = &trailing_metadata_recv;
  op->data.recv_status_on_client.status = &status;
  op->data.recv_status_on_client.status_details = &details;
  op->data.recv_status_on_client.status_details_capacity = &details_capacity;
  op++;
  GPR_ASSERT(GRPC_CALL_OK == grpc_call_start_batch(c, ops, op - ops, tag(1)));

  GPR_ASSERT(GRPC_CALL_OK ==
             grpc_server_request_call(f.server, &s, &call_details,
<<<<<<< HEAD
                                      &request_metadata_recv, f.cq,
                                      f.cq, tag(100)));
  cq_expect_completion(cqv, tag(100), GRPC_OP_OK);
  cq_verify(cqv);
=======
                                      &request_metadata_recv, f.server_cq,
                                      f.server_cq, tag(100)));
  cq_expect_completion(v_server, tag(100), 1);
  cq_verify(v_server);
>>>>>>> 54478f85

  op = ops;
  op->op = GRPC_OP_SEND_INITIAL_METADATA;
  op->data.send_initial_metadata.count = 0;
  op++;
  op->op = GRPC_OP_RECV_CLOSE_ON_SERVER;
  op->data.recv_close_on_server.cancelled = &was_cancelled;
  op++;
  GPR_ASSERT(GRPC_CALL_OK == grpc_call_start_batch(s, ops, op - ops, tag(101)));

  for (i = 0; i < messages; i++) {
    request_payload = grpc_byte_buffer_create(&request_payload_slice, 1);
    response_payload = grpc_byte_buffer_create(&response_payload_slice, 1);

    op = ops;
    op->op = GRPC_OP_SEND_MESSAGE;
    op->data.send_message = request_payload;
    op++;
    op->op = GRPC_OP_RECV_MESSAGE;
    op->data.recv_message = &response_payload_recv;
    op++;
    GPR_ASSERT(GRPC_CALL_OK == grpc_call_start_batch(c, ops, op - ops, tag(2)));

    op = ops;
    op->op = GRPC_OP_RECV_MESSAGE;
    op->data.recv_message = &request_payload_recv;
    op++;
    GPR_ASSERT(GRPC_CALL_OK ==
               grpc_call_start_batch(s, ops, op - ops, tag(102)));
<<<<<<< HEAD
    cq_expect_completion(cqv, tag(102), GRPC_OP_OK);
    cq_verify(cqv);
=======
    cq_expect_completion(v_server, tag(102), 1);
    cq_verify(v_server);
>>>>>>> 54478f85

    op = ops;
    op->op = GRPC_OP_SEND_MESSAGE;
    op->data.send_message = response_payload;
    op++;
    GPR_ASSERT(GRPC_CALL_OK ==
               grpc_call_start_batch(s, ops, op - ops, tag(103)));
<<<<<<< HEAD
    cq_expect_completion(cqv, tag(103), GRPC_OP_OK);
    cq_expect_completion(cqv, tag(2), GRPC_OP_OK);
    cq_verify(cqv);
=======
    cq_expect_completion(v_server, tag(103), 1);
    cq_verify(v_server);

    cq_expect_completion(v_client, tag(2), 1);
    cq_verify(v_client);
>>>>>>> 54478f85

    grpc_byte_buffer_destroy(request_payload);
    grpc_byte_buffer_destroy(response_payload);
    grpc_byte_buffer_destroy(request_payload_recv);
    grpc_byte_buffer_destroy(response_payload_recv);
  }

  gpr_slice_unref(request_payload_slice);
  gpr_slice_unref(response_payload_slice);

  op = ops;
  op->op = GRPC_OP_SEND_CLOSE_FROM_CLIENT;
  op++;
  GPR_ASSERT(GRPC_CALL_OK == grpc_call_start_batch(c, ops, op - ops, tag(3)));

  op = ops;
  op->op = GRPC_OP_SEND_STATUS_FROM_SERVER;
  op->data.send_status_from_server.trailing_metadata_count = 0;
  op->data.send_status_from_server.status = GRPC_STATUS_UNIMPLEMENTED;
  op->data.send_status_from_server.status_details = "xyz";
  op++;
  GPR_ASSERT(GRPC_CALL_OK == grpc_call_start_batch(s, ops, op - ops, tag(104)));

<<<<<<< HEAD
  cq_expect_completion(cqv, tag(1), GRPC_OP_OK);
  cq_expect_completion(cqv, tag(3), GRPC_OP_OK);
  cq_expect_completion(cqv, tag(101), GRPC_OP_OK);
  cq_expect_completion(cqv, tag(104), GRPC_OP_OK);
  cq_verify(cqv);
=======
  cq_expect_completion(v_client, tag(1), 1);
  cq_expect_completion(v_client, tag(3), 1);
  cq_verify(v_client);

  cq_expect_completion(v_server, tag(101), 1);
  cq_expect_completion(v_server, tag(104), 1);
  cq_verify(v_server);
>>>>>>> 54478f85

  grpc_call_destroy(c);
  grpc_call_destroy(s);

  cq_verifier_destroy(cqv);

  grpc_metadata_array_destroy(&initial_metadata_recv);
  grpc_metadata_array_destroy(&trailing_metadata_recv);
  grpc_metadata_array_destroy(&request_metadata_recv);
  grpc_call_details_destroy(&call_details);
  gpr_free(details);

  end_test(&f);
  config.tear_down_data(&f);
}

void grpc_end2end_tests(grpc_end2end_test_config config) {
  int i;

  for (i = 1; i < 10; i++) {
    test_pingpong_streaming(config, i);
  }
}<|MERGE_RESOLUTION|>--- conflicted
+++ resolved
@@ -146,17 +146,10 @@
 
   GPR_ASSERT(GRPC_CALL_OK ==
              grpc_server_request_call(f.server, &s, &call_details,
-<<<<<<< HEAD
                                       &request_metadata_recv, f.cq,
                                       f.cq, tag(100)));
-  cq_expect_completion(cqv, tag(100), GRPC_OP_OK);
+  cq_expect_completion(cqv, tag(100), 1);
   cq_verify(cqv);
-=======
-                                      &request_metadata_recv, f.server_cq,
-                                      f.server_cq, tag(100)));
-  cq_expect_completion(v_server, tag(100), 1);
-  cq_verify(v_server);
->>>>>>> 54478f85
 
   op = ops;
   op->op = GRPC_OP_SEND_INITIAL_METADATA;
@@ -186,13 +179,8 @@
     op++;
     GPR_ASSERT(GRPC_CALL_OK ==
                grpc_call_start_batch(s, ops, op - ops, tag(102)));
-<<<<<<< HEAD
-    cq_expect_completion(cqv, tag(102), GRPC_OP_OK);
+    cq_expect_completion(cqv, tag(102), 1);
     cq_verify(cqv);
-=======
-    cq_expect_completion(v_server, tag(102), 1);
-    cq_verify(v_server);
->>>>>>> 54478f85
 
     op = ops;
     op->op = GRPC_OP_SEND_MESSAGE;
@@ -200,17 +188,9 @@
     op++;
     GPR_ASSERT(GRPC_CALL_OK ==
                grpc_call_start_batch(s, ops, op - ops, tag(103)));
-<<<<<<< HEAD
-    cq_expect_completion(cqv, tag(103), GRPC_OP_OK);
-    cq_expect_completion(cqv, tag(2), GRPC_OP_OK);
+    cq_expect_completion(cqv, tag(103), 1);
+    cq_expect_completion(cqv, tag(2), 1);
     cq_verify(cqv);
-=======
-    cq_expect_completion(v_server, tag(103), 1);
-    cq_verify(v_server);
-
-    cq_expect_completion(v_client, tag(2), 1);
-    cq_verify(v_client);
->>>>>>> 54478f85
 
     grpc_byte_buffer_destroy(request_payload);
     grpc_byte_buffer_destroy(response_payload);
@@ -234,21 +214,11 @@
   op++;
   GPR_ASSERT(GRPC_CALL_OK == grpc_call_start_batch(s, ops, op - ops, tag(104)));
 
-<<<<<<< HEAD
-  cq_expect_completion(cqv, tag(1), GRPC_OP_OK);
-  cq_expect_completion(cqv, tag(3), GRPC_OP_OK);
-  cq_expect_completion(cqv, tag(101), GRPC_OP_OK);
-  cq_expect_completion(cqv, tag(104), GRPC_OP_OK);
+  cq_expect_completion(cqv, tag(1), 1);
+  cq_expect_completion(cqv, tag(3), 1);
+  cq_expect_completion(cqv, tag(101), 1);
+  cq_expect_completion(cqv, tag(104), 1);
   cq_verify(cqv);
-=======
-  cq_expect_completion(v_client, tag(1), 1);
-  cq_expect_completion(v_client, tag(3), 1);
-  cq_verify(v_client);
-
-  cq_expect_completion(v_server, tag(101), 1);
-  cq_expect_completion(v_server, tag(104), 1);
-  cq_verify(v_server);
->>>>>>> 54478f85
 
   grpc_call_destroy(c);
   grpc_call_destroy(s);
