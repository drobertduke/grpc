--- conflicted
+++ resolved
@@ -169,25 +169,9 @@
   if (addresses != NULL) {
     grpc_lb_policy_args lb_policy_args;
     config = grpc_client_config_create();
-<<<<<<< HEAD
-    subchannels = gpr_malloc(sizeof(grpc_subchannel *) * addresses->naddrs);
-    size_t naddrs = 0;
-    for (i = 0; i < addresses->naddrs; i++) {
-      memset(&args, 0, sizeof(args));
-      args.addr = (struct sockaddr *)(addresses->addrs[i].addr);
-      args.addr_len = (size_t)addresses->addrs[i].len;
-      grpc_subchannel *subchannel =
-          grpc_client_channel_factory_create_subchannel(
-              exec_ctx, r->client_channel_factory, &args);
-      if (subchannel != NULL) {
-        subchannels[naddrs++] = subchannel;
-      }
-    }
-=======
->>>>>>> 7661da5b
     memset(&lb_policy_args, 0, sizeof(lb_policy_args));
     lb_policy_args.addresses = addresses;
-    lb_policy_args.subchannel_factory = r->subchannel_factory;
+    lb_policy_args.client_channel_factory = r->client_channel_factory;
     lb_policy =
         grpc_lb_policy_create(exec_ctx, r->lb_policy_name, &lb_policy_args);
     if (lb_policy != NULL) {
