/*
 *
 * Copyright 2015-2016, Google Inc.
 * All rights reserved.
 *
 * Redistribution and use in source and binary forms, with or without
 * modification, are permitted provided that the following conditions are
 * met:
 *
 *     * Redistributions of source code must retain the above copyright
 * notice, this list of conditions and the following disclaimer.
 *     * Redistributions in binary form must reproduce the above
 * copyright notice, this list of conditions and the following disclaimer
 * in the documentation and/or other materials provided with the
 * distribution.
 *     * Neither the name of Google Inc. nor the names of its
 * contributors may be used to endorse or promote products derived from
 * this software without specific prior written permission.
 *
 * THIS SOFTWARE IS PROVIDED BY THE COPYRIGHT HOLDERS AND CONTRIBUTORS
 * "AS IS" AND ANY EXPRESS OR IMPLIED WARRANTIES, INCLUDING, BUT NOT
 * LIMITED TO, THE IMPLIED WARRANTIES OF MERCHANTABILITY AND FITNESS FOR
 * A PARTICULAR PURPOSE ARE DISCLAIMED. IN NO EVENT SHALL THE COPYRIGHT
 * OWNER OR CONTRIBUTORS BE LIABLE FOR ANY DIRECT, INDIRECT, INCIDENTAL,
 * SPECIAL, EXEMPLARY, OR CONSEQUENTIAL DAMAGES (INCLUDING, BUT NOT
 * LIMITED TO, PROCUREMENT OF SUBSTITUTE GOODS OR SERVICES; LOSS OF USE,
 * DATA, OR PROFITS; OR BUSINESS INTERRUPTION) HOWEVER CAUSED AND ON ANY
 * THEORY OF LIABILITY, WHETHER IN CONTRACT, STRICT LIABILITY, OR TORT
 * (INCLUDING NEGLIGENCE OR OTHERWISE) ARISING IN ANY WAY OUT OF THE USE
 * OF THIS SOFTWARE, EVEN IF ADVISED OF THE POSSIBILITY OF SUCH DAMAGE.
 *
 */

#include "src/core/lib/surface/server.h"

#include <limits.h>
#include <stdlib.h>
#include <string.h>

#include <grpc/support/alloc.h>
#include <grpc/support/log.h>
#include <grpc/support/string_util.h>
#include <grpc/support/useful.h>

#include "src/core/lib/channel/channel_args.h"
#include "src/core/lib/channel/connected_channel.h"
#include "src/core/lib/iomgr/executor.h"
#include "src/core/lib/iomgr/iomgr.h"
#include "src/core/lib/slice/slice_internal.h"
#include "src/core/lib/support/mpscq.h"
#include "src/core/lib/support/spinlock.h"
#include "src/core/lib/support/string.h"
#include "src/core/lib/surface/api_trace.h"
#include "src/core/lib/surface/call.h"
#include "src/core/lib/surface/channel.h"
#include "src/core/lib/surface/completion_queue.h"
#include "src/core/lib/surface/init.h"
#include "src/core/lib/transport/metadata.h"
#include "src/core/lib/transport/static_metadata.h"

typedef struct listener {
  void *arg;
  void (*start)(grpc_exec_ctx *exec_ctx, grpc_server *server, void *arg,
                grpc_pollset **pollsets, size_t pollset_count);
  void (*destroy)(grpc_exec_ctx *exec_ctx, grpc_server *server, void *arg,
                  grpc_closure *closure);
  struct listener *next;
  grpc_closure destroy_done;
} listener;

typedef struct call_data call_data;
typedef struct channel_data channel_data;
typedef struct registered_method registered_method;

typedef enum { BATCH_CALL, REGISTERED_CALL } requested_call_type;

grpc_tracer_flag grpc_server_channel_trace = GRPC_TRACER_INITIALIZER(false);

typedef struct requested_call {
  gpr_mpscq_node request_link; /* must be first */
  requested_call_type type;
  size_t cq_idx;
  void *tag;
  grpc_server *server;
  grpc_completion_queue *cq_bound_to_call;
  grpc_call **call;
  grpc_cq_completion completion;
  grpc_metadata_array *initial_metadata;
  union {
    struct {
      grpc_call_details *details;
    } batch;
    struct {
      registered_method *registered_method;
      gpr_timespec *deadline;
      grpc_byte_buffer **optional_payload;
    } registered;
  } data;
} requested_call;

typedef struct channel_registered_method {
  registered_method *server_registered_method;
  uint32_t flags;
  bool has_host;
  grpc_slice method;
  grpc_slice host;
} channel_registered_method;

struct channel_data {
  grpc_server *server;
  grpc_connectivity_state connectivity_state;
  grpc_channel *channel;
  size_t cq_idx;
  /* linked list of all channels on a server */
  channel_data *next;
  channel_data *prev;
  channel_registered_method *registered_methods;
  uint32_t registered_method_slots;
  uint32_t registered_method_max_probes;
  grpc_closure finish_destroy_channel_closure;
  grpc_closure channel_connectivity_changed;
};

typedef struct shutdown_tag {
  void *tag;
  grpc_completion_queue *cq;
  grpc_cq_completion completion;
} shutdown_tag;

typedef enum {
  /* waiting for metadata */
  NOT_STARTED,
  /* inital metadata read, not flow controlled in yet */
  PENDING,
  /* flow controlled in, on completion queue */
  ACTIVATED,
  /* cancelled before being queued */
  ZOMBIED
} call_state;

typedef struct request_matcher request_matcher;

struct call_data {
  grpc_call *call;

  /** protects state */
  gpr_mu mu_state;
  /** the current state of a call - see call_state */
  call_state state;

  bool path_set;
  bool host_set;
  grpc_slice path;
  grpc_slice host;
  gpr_timespec deadline;

  grpc_completion_queue *cq_new;

  grpc_metadata_batch *recv_initial_metadata;
  uint32_t recv_initial_metadata_flags;
  grpc_metadata_array initial_metadata;

  request_matcher *request_matcher;
  grpc_byte_buffer *payload;

  grpc_closure got_initial_metadata;
  grpc_closure server_on_recv_initial_metadata;
  grpc_closure kill_zombie_closure;
  grpc_closure *on_done_recv_initial_metadata;

  grpc_closure publish;

  call_data *pending_next;
};

struct request_matcher {
  grpc_server *server;
  call_data *pending_head;
  call_data *pending_tail;
  gpr_locked_mpscq *requests_per_cq;
};

struct registered_method {
  char *method;
  char *host;
  grpc_server_register_method_payload_handling payload_handling;
  uint32_t flags;
  /* one request matcher per method */
  request_matcher request_matcher;
  registered_method *next;
};

typedef struct {
  grpc_channel **channels;
  size_t num_channels;
} channel_broadcaster;

struct grpc_server {
  grpc_channel_args *channel_args;

  grpc_completion_queue **cqs;
  grpc_pollset **pollsets;
  size_t cq_count;
  size_t pollset_count;
  bool started;

  /* The two following mutexes control access to server-state
     mu_global controls access to non-call-related state (e.g., channel state)
     mu_call controls access to call-related state (e.g., the call lists)

     If they are ever required to be nested, you must lock mu_global
     before mu_call. This is currently used in shutdown processing
     (grpc_server_shutdown_and_notify and maybe_finish_shutdown) */
  gpr_mu mu_global; /* mutex for server and channel state */
  gpr_mu mu_call;   /* mutex for call-specific state */

  /* startup synchronization: flag is protected by mu_global, signals whether
     we are doing the listener start routine or not */
  bool starting;
  gpr_cv starting_cv;

  registered_method *registered_methods;
  /** one request matcher for unregistered methods */
  request_matcher unregistered_request_matcher;

  gpr_atm shutdown_flag;
  uint8_t shutdown_published;
  size_t num_shutdown_tags;
  shutdown_tag *shutdown_tags;

  channel_data root_channel_data;

  listener *listeners;
  int listeners_destroyed;
  gpr_refcount internal_refcount;

  /** when did we print the last shutdown progress message */
  gpr_timespec last_shutdown_message_time;
};

#define SERVER_FROM_CALL_ELEM(elem) \
  (((channel_data *)(elem)->channel_data)->server)

static void publish_new_rpc(grpc_exec_ctx *exec_ctx, void *calld,
                            grpc_error *error);
static void fail_call(grpc_exec_ctx *exec_ctx, grpc_server *server,
                      size_t cq_idx, requested_call *rc, grpc_error *error);
/* Before calling maybe_finish_shutdown, we must hold mu_global and not
   hold mu_call */
static void maybe_finish_shutdown(grpc_exec_ctx *exec_ctx, grpc_server *server);

/*
 * channel broadcaster
 */

/* assumes server locked */
static void channel_broadcaster_init(grpc_server *s, channel_broadcaster *cb) {
  channel_data *c;
  size_t count = 0;
  for (c = s->root_channel_data.next; c != &s->root_channel_data; c = c->next) {
    count++;
  }
  cb->num_channels = count;
  cb->channels = gpr_malloc(sizeof(*cb->channels) * cb->num_channels);
  count = 0;
  for (c = s->root_channel_data.next; c != &s->root_channel_data; c = c->next) {
    cb->channels[count++] = c->channel;
    GRPC_CHANNEL_INTERNAL_REF(c->channel, "broadcast");
  }
}

struct shutdown_cleanup_args {
  grpc_closure closure;
  grpc_slice slice;
};

static void shutdown_cleanup(grpc_exec_ctx *exec_ctx, void *arg,
                             grpc_error *error) {
  struct shutdown_cleanup_args *a = arg;
  grpc_slice_unref_internal(exec_ctx, a->slice);
  gpr_free(a);
}

static void send_shutdown(grpc_exec_ctx *exec_ctx, grpc_channel *channel,
                          bool send_goaway, grpc_error *send_disconnect) {
  struct shutdown_cleanup_args *sc = gpr_malloc(sizeof(*sc));
  grpc_closure_init(&sc->closure, shutdown_cleanup, sc,
                    grpc_schedule_on_exec_ctx);
  grpc_transport_op *op = grpc_make_transport_op(&sc->closure);
  grpc_channel_element *elem;

  op->goaway_error =
      send_goaway ? grpc_error_set_int(
                        GRPC_ERROR_CREATE_FROM_STATIC_STRING("Server shutdown"),
                        GRPC_ERROR_INT_GRPC_STATUS, GRPC_STATUS_OK)
                  : GRPC_ERROR_NONE;
  op->set_accept_stream = true;
  sc->slice = grpc_slice_from_copied_string("Server shutdown");
  op->disconnect_with_error = send_disconnect;

  elem = grpc_channel_stack_element(grpc_channel_get_channel_stack(channel), 0);
  elem->filter->start_transport_op(exec_ctx, elem, op);
}

static void channel_broadcaster_shutdown(grpc_exec_ctx *exec_ctx,
                                         channel_broadcaster *cb,
                                         bool send_goaway,
                                         grpc_error *force_disconnect) {
  size_t i;

  for (i = 0; i < cb->num_channels; i++) {
    send_shutdown(exec_ctx, cb->channels[i], send_goaway,
                  GRPC_ERROR_REF(force_disconnect));
    GRPC_CHANNEL_INTERNAL_UNREF(exec_ctx, cb->channels[i], "broadcast");
  }
  gpr_free(cb->channels);
  GRPC_ERROR_UNREF(force_disconnect);
}

/*
 * request_matcher
 */

static void request_matcher_init(request_matcher *rm, grpc_server *server) {
  memset(rm, 0, sizeof(*rm));
  rm->server = server;
  rm->requests_per_cq =
      gpr_malloc(sizeof(*rm->requests_per_cq) * server->cq_count);
  for (size_t i = 0; i < server->cq_count; i++) {
    gpr_locked_mpscq_init(&rm->requests_per_cq[i]);
  }
}

static void request_matcher_destroy(request_matcher *rm) {
  for (size_t i = 0; i < rm->server->cq_count; i++) {
    GPR_ASSERT(gpr_locked_mpscq_pop(&rm->requests_per_cq[i]) == NULL);
    gpr_locked_mpscq_destroy(&rm->requests_per_cq[i]);
  }
  gpr_free(rm->requests_per_cq);
}

static void kill_zombie(grpc_exec_ctx *exec_ctx, void *elem,
                        grpc_error *error) {
  grpc_call_unref(grpc_call_from_top_element(elem));
}

static void request_matcher_zombify_all_pending_calls(grpc_exec_ctx *exec_ctx,
                                                      request_matcher *rm) {
  while (rm->pending_head) {
    call_data *calld = rm->pending_head;
    rm->pending_head = calld->pending_next;
    gpr_mu_lock(&calld->mu_state);
    calld->state = ZOMBIED;
    gpr_mu_unlock(&calld->mu_state);
    grpc_closure_init(
        &calld->kill_zombie_closure, kill_zombie,
        grpc_call_stack_element(grpc_call_get_call_stack(calld->call), 0),
        grpc_schedule_on_exec_ctx);
    grpc_closure_sched(exec_ctx, &calld->kill_zombie_closure, GRPC_ERROR_NONE);
  }
}

static void request_matcher_kill_requests(grpc_exec_ctx *exec_ctx,
                                          grpc_server *server,
                                          request_matcher *rm,
                                          grpc_error *error) {
  requested_call *rc;
  for (size_t i = 0; i < server->cq_count; i++) {
    /* Here we know:
       1. no requests are being added (since the server is shut down)
       2. no other threads are pulling (since the shut down process is single
          threaded)
       So, we can ignore the queue lock and just pop, with the guarantee that a
       NULL returned here truly means that the queue is empty */
    while ((rc = (requested_call *)gpr_mpscq_pop(
                &rm->requests_per_cq[i].queue)) != NULL) {
      fail_call(exec_ctx, server, i, rc, GRPC_ERROR_REF(error));
    }
  }
  GRPC_ERROR_UNREF(error);
}

/*
 * server proper
 */

static void server_ref(grpc_server *server) {
  gpr_ref(&server->internal_refcount);
}

static void server_delete(grpc_exec_ctx *exec_ctx, grpc_server *server) {
  registered_method *rm;
  size_t i;
  grpc_channel_args_destroy(exec_ctx, server->channel_args);
  gpr_mu_destroy(&server->mu_global);
  gpr_mu_destroy(&server->mu_call);
  gpr_cv_destroy(&server->starting_cv);
  while ((rm = server->registered_methods) != NULL) {
    server->registered_methods = rm->next;
    if (server->started) {
      request_matcher_destroy(&rm->request_matcher);
    }
    gpr_free(rm->method);
    gpr_free(rm->host);
    gpr_free(rm);
  }
  if (server->started) {
    request_matcher_destroy(&server->unregistered_request_matcher);
  }
  for (i = 0; i < server->cq_count; i++) {
<<<<<<< HEAD
    GRPC_CQ_INTERNAL_UNREF(server->cqs[i], "server");
=======
    GRPC_CQ_INTERNAL_UNREF(exec_ctx, server->cqs[i], "server");
    if (server->started) {
      gpr_stack_lockfree_destroy(server->request_freelist_per_cq[i]);
      gpr_free(server->requested_calls_per_cq[i]);
    }
>>>>>>> 45b89fb1
  }
  gpr_free(server->cqs);
  gpr_free(server->pollsets);
  gpr_free(server->shutdown_tags);
  gpr_free(server);
}

static void server_unref(grpc_exec_ctx *exec_ctx, grpc_server *server) {
  if (gpr_unref(&server->internal_refcount)) {
    server_delete(exec_ctx, server);
  }
}

static int is_channel_orphaned(channel_data *chand) {
  return chand->next == chand;
}

static void orphan_channel(channel_data *chand) {
  chand->next->prev = chand->prev;
  chand->prev->next = chand->next;
  chand->next = chand->prev = chand;
}

static void finish_destroy_channel(grpc_exec_ctx *exec_ctx, void *cd,
                                   grpc_error *error) {
  channel_data *chand = cd;
  grpc_server *server = chand->server;
  GRPC_CHANNEL_INTERNAL_UNREF(exec_ctx, chand->channel, "server");
  server_unref(exec_ctx, server);
}

static void destroy_channel(grpc_exec_ctx *exec_ctx, channel_data *chand,
                            grpc_error *error) {
  if (is_channel_orphaned(chand)) return;
  GPR_ASSERT(chand->server != NULL);
  orphan_channel(chand);
  server_ref(chand->server);
  maybe_finish_shutdown(exec_ctx, chand->server);
  grpc_closure_init(&chand->finish_destroy_channel_closure,
                    finish_destroy_channel, chand, grpc_schedule_on_exec_ctx);

  if (GRPC_TRACER_ON(grpc_server_channel_trace) && error != GRPC_ERROR_NONE) {
    const char *msg = grpc_error_string(error);
    gpr_log(GPR_INFO, "Disconnected client: %s", msg);
  }
  GRPC_ERROR_UNREF(error);

  grpc_transport_op *op =
      grpc_make_transport_op(&chand->finish_destroy_channel_closure);
  op->set_accept_stream = true;
  grpc_channel_next_op(exec_ctx,
                       grpc_channel_stack_element(
                           grpc_channel_get_channel_stack(chand->channel), 0),
                       op);
}

static void done_request_event(grpc_exec_ctx *exec_ctx, void *req,
                               grpc_cq_completion *c) {
  gpr_free(req);
}

static void publish_call(grpc_exec_ctx *exec_ctx, grpc_server *server,
                         call_data *calld, size_t cq_idx, requested_call *rc) {
  grpc_call_set_completion_queue(exec_ctx, calld->call, rc->cq_bound_to_call);
  grpc_call *call = calld->call;
  *rc->call = call;
  calld->cq_new = server->cqs[cq_idx];
  GPR_SWAP(grpc_metadata_array, *rc->initial_metadata, calld->initial_metadata);
  switch (rc->type) {
    case BATCH_CALL:
      GPR_ASSERT(calld->host_set);
      GPR_ASSERT(calld->path_set);
      rc->data.batch.details->host = grpc_slice_ref_internal(calld->host);
      rc->data.batch.details->method = grpc_slice_ref_internal(calld->path);
      rc->data.batch.details->deadline = calld->deadline;
      rc->data.batch.details->flags = calld->recv_initial_metadata_flags;
      break;
    case REGISTERED_CALL:
      *rc->data.registered.deadline = calld->deadline;
      if (rc->data.registered.optional_payload) {
        *rc->data.registered.optional_payload = calld->payload;
      }
      break;
    default:
      GPR_UNREACHABLE_CODE(return );
  }

  grpc_cq_end_op(exec_ctx, calld->cq_new, rc->tag, GRPC_ERROR_NONE,
                 done_request_event, rc, &rc->completion);
}

static void publish_new_rpc(grpc_exec_ctx *exec_ctx, void *arg,
                            grpc_error *error) {
  grpc_call_element *call_elem = arg;
  call_data *calld = call_elem->call_data;
  channel_data *chand = call_elem->channel_data;
  request_matcher *rm = calld->request_matcher;
  grpc_server *server = rm->server;

  if (error != GRPC_ERROR_NONE || gpr_atm_acq_load(&server->shutdown_flag)) {
    gpr_mu_lock(&calld->mu_state);
    calld->state = ZOMBIED;
    gpr_mu_unlock(&calld->mu_state);
    grpc_closure_init(
        &calld->kill_zombie_closure, kill_zombie,
        grpc_call_stack_element(grpc_call_get_call_stack(calld->call), 0),
        grpc_schedule_on_exec_ctx);
    grpc_closure_sched(exec_ctx, &calld->kill_zombie_closure,
                       GRPC_ERROR_REF(error));
    return;
  }

  for (size_t i = 0; i < server->cq_count; i++) {
    size_t cq_idx = (chand->cq_idx + i) % server->cq_count;
    requested_call *rc =
        (requested_call *)gpr_locked_mpscq_pop(&rm->requests_per_cq[cq_idx]);
    if (rc == NULL) {
      continue;
    } else {
      gpr_mu_lock(&calld->mu_state);
      calld->state = ACTIVATED;
      gpr_mu_unlock(&calld->mu_state);
      publish_call(exec_ctx, server, calld, cq_idx, rc);
      return; /* early out */
    }
  }

  /* no cq to take the request found: queue it on the slow list */
  gpr_mu_lock(&server->mu_call);
  gpr_mu_lock(&calld->mu_state);
  calld->state = PENDING;
  gpr_mu_unlock(&calld->mu_state);
  if (rm->pending_head == NULL) {
    rm->pending_tail = rm->pending_head = calld;
  } else {
    rm->pending_tail->pending_next = calld;
    rm->pending_tail = calld;
  }
  calld->pending_next = NULL;
  gpr_mu_unlock(&server->mu_call);
}

static void finish_start_new_rpc(
    grpc_exec_ctx *exec_ctx, grpc_server *server, grpc_call_element *elem,
    request_matcher *rm,
    grpc_server_register_method_payload_handling payload_handling) {
  call_data *calld = elem->call_data;

  if (gpr_atm_acq_load(&server->shutdown_flag)) {
    gpr_mu_lock(&calld->mu_state);
    calld->state = ZOMBIED;
    gpr_mu_unlock(&calld->mu_state);
    grpc_closure_init(&calld->kill_zombie_closure, kill_zombie, elem,
                      grpc_schedule_on_exec_ctx);
    grpc_closure_sched(exec_ctx, &calld->kill_zombie_closure, GRPC_ERROR_NONE);
    return;
  }

  calld->request_matcher = rm;

  switch (payload_handling) {
    case GRPC_SRM_PAYLOAD_NONE:
      publish_new_rpc(exec_ctx, elem, GRPC_ERROR_NONE);
      break;
    case GRPC_SRM_PAYLOAD_READ_INITIAL_BYTE_BUFFER: {
      grpc_op op;
      memset(&op, 0, sizeof(op));
      op.op = GRPC_OP_RECV_MESSAGE;
      op.data.recv_message.recv_message = &calld->payload;
      grpc_closure_init(&calld->publish, publish_new_rpc, elem,
                        grpc_schedule_on_exec_ctx);
      grpc_call_start_batch_and_execute(exec_ctx, calld->call, &op, 1,
                                        &calld->publish);
      break;
    }
  }
}

static void start_new_rpc(grpc_exec_ctx *exec_ctx, grpc_call_element *elem) {
  channel_data *chand = elem->channel_data;
  call_data *calld = elem->call_data;
  grpc_server *server = chand->server;
  uint32_t i;
  uint32_t hash;
  channel_registered_method *rm;

  if (chand->registered_methods && calld->path_set && calld->host_set) {
    /* TODO(ctiller): unify these two searches */
    /* check for an exact match with host */
    hash = GRPC_MDSTR_KV_HASH(grpc_slice_hash(calld->host),
                              grpc_slice_hash(calld->path));
    for (i = 0; i <= chand->registered_method_max_probes; i++) {
      rm = &chand->registered_methods[(hash + i) %
                                      chand->registered_method_slots];
      if (!rm) break;
      if (!rm->has_host) continue;
      if (!grpc_slice_eq(rm->host, calld->host)) continue;
      if (!grpc_slice_eq(rm->method, calld->path)) continue;
      if ((rm->flags & GRPC_INITIAL_METADATA_IDEMPOTENT_REQUEST) &&
          0 == (calld->recv_initial_metadata_flags &
                GRPC_INITIAL_METADATA_IDEMPOTENT_REQUEST)) {
        continue;
      }
      finish_start_new_rpc(exec_ctx, server, elem,
                           &rm->server_registered_method->request_matcher,
                           rm->server_registered_method->payload_handling);
      return;
    }
    /* check for a wildcard method definition (no host set) */
    hash = GRPC_MDSTR_KV_HASH(0, grpc_slice_hash(calld->path));
    for (i = 0; i <= chand->registered_method_max_probes; i++) {
      rm = &chand->registered_methods[(hash + i) %
                                      chand->registered_method_slots];
      if (!rm) break;
      if (rm->has_host) continue;
      if (!grpc_slice_eq(rm->method, calld->path)) continue;
      if ((rm->flags & GRPC_INITIAL_METADATA_IDEMPOTENT_REQUEST) &&
          0 == (calld->recv_initial_metadata_flags &
                GRPC_INITIAL_METADATA_IDEMPOTENT_REQUEST)) {
        continue;
      }
      finish_start_new_rpc(exec_ctx, server, elem,
                           &rm->server_registered_method->request_matcher,
                           rm->server_registered_method->payload_handling);
      return;
    }
  }
  finish_start_new_rpc(exec_ctx, server, elem,
                       &server->unregistered_request_matcher,
                       GRPC_SRM_PAYLOAD_NONE);
}

static int num_listeners(grpc_server *server) {
  listener *l;
  int n = 0;
  for (l = server->listeners; l; l = l->next) {
    n++;
  }
  return n;
}

static void done_shutdown_event(grpc_exec_ctx *exec_ctx, void *server,
                                grpc_cq_completion *completion) {
  server_unref(exec_ctx, server);
}

static int num_channels(grpc_server *server) {
  channel_data *chand;
  int n = 0;
  for (chand = server->root_channel_data.next;
       chand != &server->root_channel_data; chand = chand->next) {
    n++;
  }
  return n;
}

static void kill_pending_work_locked(grpc_exec_ctx *exec_ctx,
                                     grpc_server *server, grpc_error *error) {
  if (server->started) {
    request_matcher_kill_requests(exec_ctx, server,
                                  &server->unregistered_request_matcher,
                                  GRPC_ERROR_REF(error));
    request_matcher_zombify_all_pending_calls(
        exec_ctx, &server->unregistered_request_matcher);
    for (registered_method *rm = server->registered_methods; rm;
         rm = rm->next) {
      request_matcher_kill_requests(exec_ctx, server, &rm->request_matcher,
                                    GRPC_ERROR_REF(error));
      request_matcher_zombify_all_pending_calls(exec_ctx, &rm->request_matcher);
    }
  }
  GRPC_ERROR_UNREF(error);
}

static void maybe_finish_shutdown(grpc_exec_ctx *exec_ctx,
                                  grpc_server *server) {
  size_t i;
  if (!gpr_atm_acq_load(&server->shutdown_flag) || server->shutdown_published) {
    return;
  }

  kill_pending_work_locked(
      exec_ctx, server,
      GRPC_ERROR_CREATE_FROM_STATIC_STRING("Server Shutdown"));

  if (server->root_channel_data.next != &server->root_channel_data ||
      server->listeners_destroyed < num_listeners(server)) {
    if (gpr_time_cmp(gpr_time_sub(gpr_now(GPR_CLOCK_REALTIME),
                                  server->last_shutdown_message_time),
                     gpr_time_from_seconds(1, GPR_TIMESPAN)) >= 0) {
      server->last_shutdown_message_time = gpr_now(GPR_CLOCK_REALTIME);
      gpr_log(GPR_DEBUG,
              "Waiting for %d channels and %d/%d listeners to be destroyed"
              " before shutting down server",
              num_channels(server),
              num_listeners(server) - server->listeners_destroyed,
              num_listeners(server));
    }
    return;
  }
  server->shutdown_published = 1;
  for (i = 0; i < server->num_shutdown_tags; i++) {
    server_ref(server);
    grpc_cq_end_op(exec_ctx, server->shutdown_tags[i].cq,
                   server->shutdown_tags[i].tag, GRPC_ERROR_NONE,
                   done_shutdown_event, server,
                   &server->shutdown_tags[i].completion);
  }
}

static void server_on_recv_initial_metadata(grpc_exec_ctx *exec_ctx, void *ptr,
                                            grpc_error *error) {
  grpc_call_element *elem = ptr;
  call_data *calld = elem->call_data;
  gpr_timespec op_deadline;

  if (error == GRPC_ERROR_NONE) {
    GPR_ASSERT(calld->recv_initial_metadata->idx.named.path != NULL);
    GPR_ASSERT(calld->recv_initial_metadata->idx.named.authority != NULL);
    calld->path = grpc_slice_ref_internal(
        GRPC_MDVALUE(calld->recv_initial_metadata->idx.named.path->md));
    calld->host = grpc_slice_ref_internal(
        GRPC_MDVALUE(calld->recv_initial_metadata->idx.named.authority->md));
    calld->path_set = true;
    calld->host_set = true;
    grpc_metadata_batch_remove(exec_ctx, calld->recv_initial_metadata,
                               calld->recv_initial_metadata->idx.named.path);
    grpc_metadata_batch_remove(
        exec_ctx, calld->recv_initial_metadata,
        calld->recv_initial_metadata->idx.named.authority);
  } else {
    GRPC_ERROR_REF(error);
  }
  op_deadline = calld->recv_initial_metadata->deadline;
  if (0 != gpr_time_cmp(op_deadline, gpr_inf_future(op_deadline.clock_type))) {
    calld->deadline = op_deadline;
  }
  if (calld->host_set && calld->path_set) {
    /* do nothing */
  } else {
    grpc_error *src_error = error;
    error = GRPC_ERROR_CREATE_REFERENCING_FROM_STATIC_STRING(
        "Missing :authority or :path", &error, 1);
    GRPC_ERROR_UNREF(src_error);
  }

  grpc_closure_run(exec_ctx, calld->on_done_recv_initial_metadata, error);
}

static void server_mutate_op(grpc_call_element *elem,
                             grpc_transport_stream_op_batch *op) {
  call_data *calld = elem->call_data;

  if (op->recv_initial_metadata) {
    GPR_ASSERT(op->payload->recv_initial_metadata.recv_flags == NULL);
    calld->recv_initial_metadata =
        op->payload->recv_initial_metadata.recv_initial_metadata;
    calld->on_done_recv_initial_metadata =
        op->payload->recv_initial_metadata.recv_initial_metadata_ready;
    op->payload->recv_initial_metadata.recv_initial_metadata_ready =
        &calld->server_on_recv_initial_metadata;
    op->payload->recv_initial_metadata.recv_flags =
        &calld->recv_initial_metadata_flags;
  }
}

static void server_start_transport_stream_op_batch(
    grpc_exec_ctx *exec_ctx, grpc_call_element *elem,
    grpc_transport_stream_op_batch *op) {
  GRPC_CALL_LOG_OP(GPR_INFO, elem, op);
  server_mutate_op(elem, op);
  grpc_call_next_op(exec_ctx, elem, op);
}

static void got_initial_metadata(grpc_exec_ctx *exec_ctx, void *ptr,
                                 grpc_error *error) {
  grpc_call_element *elem = ptr;
  call_data *calld = elem->call_data;
  if (error == GRPC_ERROR_NONE) {
    start_new_rpc(exec_ctx, elem);
  } else {
    gpr_mu_lock(&calld->mu_state);
    if (calld->state == NOT_STARTED) {
      calld->state = ZOMBIED;
      gpr_mu_unlock(&calld->mu_state);
      grpc_closure_init(&calld->kill_zombie_closure, kill_zombie, elem,
                        grpc_schedule_on_exec_ctx);
      grpc_closure_sched(exec_ctx, &calld->kill_zombie_closure,
                         GRPC_ERROR_NONE);
    } else if (calld->state == PENDING) {
      calld->state = ZOMBIED;
      gpr_mu_unlock(&calld->mu_state);
      /* zombied call will be destroyed when it's removed from the pending
         queue... later */
    } else {
      gpr_mu_unlock(&calld->mu_state);
    }
  }
}

static void accept_stream(grpc_exec_ctx *exec_ctx, void *cd,
                          grpc_transport *transport,
                          const void *transport_server_data) {
  channel_data *chand = cd;
  /* create a call */
  grpc_call_create_args args;
  memset(&args, 0, sizeof(args));
  args.channel = chand->channel;
  args.server_transport_data = transport_server_data;
  args.send_deadline = gpr_inf_future(GPR_CLOCK_MONOTONIC);
  grpc_call *call;
  grpc_error *error = grpc_call_create(exec_ctx, &args, &call);
  grpc_call_element *elem =
      grpc_call_stack_element(grpc_call_get_call_stack(call), 0);
  if (error != GRPC_ERROR_NONE) {
    got_initial_metadata(exec_ctx, elem, error);
    GRPC_ERROR_UNREF(error);
    return;
  }
  call_data *calld = elem->call_data;
  grpc_op op;
  memset(&op, 0, sizeof(op));
  op.op = GRPC_OP_RECV_INITIAL_METADATA;
  op.data.recv_initial_metadata.recv_initial_metadata =
      &calld->initial_metadata;
  grpc_closure_init(&calld->got_initial_metadata, got_initial_metadata, elem,
                    grpc_schedule_on_exec_ctx);
  grpc_call_start_batch_and_execute(exec_ctx, call, &op, 1,
                                    &calld->got_initial_metadata);
}

static void channel_connectivity_changed(grpc_exec_ctx *exec_ctx, void *cd,
                                         grpc_error *error) {
  channel_data *chand = cd;
  grpc_server *server = chand->server;
  if (chand->connectivity_state != GRPC_CHANNEL_SHUTDOWN) {
    grpc_transport_op *op = grpc_make_transport_op(NULL);
    op->on_connectivity_state_change = &chand->channel_connectivity_changed,
    op->connectivity_state = &chand->connectivity_state;
    grpc_channel_next_op(exec_ctx,
                         grpc_channel_stack_element(
                             grpc_channel_get_channel_stack(chand->channel), 0),
                         op);
  } else {
    gpr_mu_lock(&server->mu_global);
    destroy_channel(exec_ctx, chand, GRPC_ERROR_REF(error));
    gpr_mu_unlock(&server->mu_global);
    GRPC_CHANNEL_INTERNAL_UNREF(exec_ctx, chand->channel, "connectivity");
  }
}

static grpc_error *init_call_elem(grpc_exec_ctx *exec_ctx,
                                  grpc_call_element *elem,
                                  const grpc_call_element_args *args) {
  call_data *calld = elem->call_data;
  channel_data *chand = elem->channel_data;
  memset(calld, 0, sizeof(call_data));
  calld->deadline = gpr_inf_future(GPR_CLOCK_REALTIME);
  calld->call = grpc_call_from_top_element(elem);
  gpr_mu_init(&calld->mu_state);

  grpc_closure_init(&calld->server_on_recv_initial_metadata,
                    server_on_recv_initial_metadata, elem,
                    grpc_schedule_on_exec_ctx);

  server_ref(chand->server);
  return GRPC_ERROR_NONE;
}

static void destroy_call_elem(grpc_exec_ctx *exec_ctx, grpc_call_element *elem,
                              const grpc_call_final_info *final_info,
                              grpc_closure *ignored) {
  channel_data *chand = elem->channel_data;
  call_data *calld = elem->call_data;

  GPR_ASSERT(calld->state != PENDING);

  if (calld->host_set) {
    grpc_slice_unref_internal(exec_ctx, calld->host);
  }
  if (calld->path_set) {
    grpc_slice_unref_internal(exec_ctx, calld->path);
  }
  grpc_metadata_array_destroy(&calld->initial_metadata);

  gpr_mu_destroy(&calld->mu_state);

  server_unref(exec_ctx, chand->server);
}

static grpc_error *init_channel_elem(grpc_exec_ctx *exec_ctx,
                                     grpc_channel_element *elem,
                                     grpc_channel_element_args *args) {
  channel_data *chand = elem->channel_data;
  GPR_ASSERT(args->is_first);
  GPR_ASSERT(!args->is_last);
  chand->server = NULL;
  chand->channel = NULL;
  chand->next = chand->prev = chand;
  chand->registered_methods = NULL;
  chand->connectivity_state = GRPC_CHANNEL_IDLE;
  grpc_closure_init(&chand->channel_connectivity_changed,
                    channel_connectivity_changed, chand,
                    grpc_schedule_on_exec_ctx);
  return GRPC_ERROR_NONE;
}

static void destroy_channel_elem(grpc_exec_ctx *exec_ctx,
                                 grpc_channel_element *elem) {
  size_t i;
  channel_data *chand = elem->channel_data;
  if (chand->registered_methods) {
    for (i = 0; i < chand->registered_method_slots; i++) {
      grpc_slice_unref_internal(exec_ctx, chand->registered_methods[i].method);
      if (chand->registered_methods[i].has_host) {
        grpc_slice_unref_internal(exec_ctx, chand->registered_methods[i].host);
      }
    }
    gpr_free(chand->registered_methods);
  }
  if (chand->server) {
    gpr_mu_lock(&chand->server->mu_global);
    chand->next->prev = chand->prev;
    chand->prev->next = chand->next;
    chand->next = chand->prev = chand;
    maybe_finish_shutdown(exec_ctx, chand->server);
    gpr_mu_unlock(&chand->server->mu_global);
    server_unref(exec_ctx, chand->server);
  }
}

const grpc_channel_filter grpc_server_top_filter = {
    server_start_transport_stream_op_batch,
    grpc_channel_next_op,
    sizeof(call_data),
    init_call_elem,
    grpc_call_stack_ignore_set_pollset_or_pollset_set,
    destroy_call_elem,
    sizeof(channel_data),
    init_channel_elem,
    destroy_channel_elem,
    grpc_call_next_get_peer,
    grpc_channel_next_get_info,
    "server",
};

static void register_completion_queue(grpc_server *server,
                                      grpc_completion_queue *cq,
                                      void *reserved) {
  size_t i, n;
  GPR_ASSERT(!reserved);
  for (i = 0; i < server->cq_count; i++) {
    if (server->cqs[i] == cq) return;
  }

  grpc_cq_mark_server_cq(cq);

  GRPC_CQ_INTERNAL_REF(cq, "server");
  n = server->cq_count++;
  server->cqs = gpr_realloc(server->cqs,
                            server->cq_count * sizeof(grpc_completion_queue *));
  server->cqs[n] = cq;
}

void grpc_server_register_completion_queue(grpc_server *server,
                                           grpc_completion_queue *cq,
                                           void *reserved) {
  GRPC_API_TRACE(
      "grpc_server_register_completion_queue(server=%p, cq=%p, reserved=%p)", 3,
      (server, cq, reserved));

  if (grpc_get_cq_completion_type(cq) != GRPC_CQ_NEXT) {
    gpr_log(GPR_INFO,
            "Completion queue which is not of type GRPC_CQ_NEXT is being "
            "registered as a server-completion-queue");
    /* Ideally we should log an error and abort but ruby-wrapped-language API
       calls grpc_completion_queue_pluck() on server completion queues */
  }

  register_completion_queue(server, cq, reserved);
}

grpc_server *grpc_server_create(const grpc_channel_args *args, void *reserved) {
  GRPC_API_TRACE("grpc_server_create(%p, %p)", 2, (args, reserved));

  grpc_server *server = gpr_zalloc(sizeof(grpc_server));

  gpr_mu_init(&server->mu_global);
  gpr_mu_init(&server->mu_call);
  gpr_cv_init(&server->starting_cv);

  /* decremented by grpc_server_destroy */
  gpr_ref_init(&server->internal_refcount, 1);
  server->root_channel_data.next = server->root_channel_data.prev =
      &server->root_channel_data;

  server->channel_args = grpc_channel_args_copy(args);

  return server;
}

static int streq(const char *a, const char *b) {
  if (a == NULL && b == NULL) return 1;
  if (a == NULL) return 0;
  if (b == NULL) return 0;
  return 0 == strcmp(a, b);
}

void *grpc_server_register_method(
    grpc_server *server, const char *method, const char *host,
    grpc_server_register_method_payload_handling payload_handling,
    uint32_t flags) {
  registered_method *m;
  GRPC_API_TRACE(
      "grpc_server_register_method(server=%p, method=%s, host=%s, "
      "flags=0x%08x)",
      4, (server, method, host, flags));
  if (!method) {
    gpr_log(GPR_ERROR,
            "grpc_server_register_method method string cannot be NULL");
    return NULL;
  }
  for (m = server->registered_methods; m; m = m->next) {
    if (streq(m->method, method) && streq(m->host, host)) {
      gpr_log(GPR_ERROR, "duplicate registration for %s@%s", method,
              host ? host : "*");
      return NULL;
    }
  }
  if ((flags & ~GRPC_INITIAL_METADATA_USED_MASK) != 0) {
    gpr_log(GPR_ERROR, "grpc_server_register_method invalid flags 0x%08x",
            flags);
    return NULL;
  }
  m = gpr_zalloc(sizeof(registered_method));
  m->method = gpr_strdup(method);
  m->host = gpr_strdup(host);
  m->next = server->registered_methods;
  m->payload_handling = payload_handling;
  m->flags = flags;
  server->registered_methods = m;
  return m;
}

static void start_listeners(grpc_exec_ctx *exec_ctx, void *s,
                            grpc_error *error) {
  grpc_server *server = s;
  for (listener *l = server->listeners; l; l = l->next) {
    l->start(exec_ctx, server, l->arg, server->pollsets, server->pollset_count);
  }

  gpr_mu_lock(&server->mu_global);
  server->starting = false;
  gpr_cv_signal(&server->starting_cv);
  gpr_mu_unlock(&server->mu_global);

  server_unref(exec_ctx, server);
}

void grpc_server_start(grpc_server *server) {
  size_t i;
  grpc_exec_ctx exec_ctx = GRPC_EXEC_CTX_INIT;

  GRPC_API_TRACE("grpc_server_start(server=%p)", 1, (server));

  server->started = true;
  server->pollset_count = 0;
  server->pollsets = gpr_malloc(sizeof(grpc_pollset *) * server->cq_count);
  for (i = 0; i < server->cq_count; i++) {
    if (grpc_cq_can_listen(server->cqs[i])) {
      server->pollsets[server->pollset_count++] =
          grpc_cq_pollset(server->cqs[i]);
    }
  }
  request_matcher_init(&server->unregistered_request_matcher, server);
  for (registered_method *rm = server->registered_methods; rm; rm = rm->next) {
    request_matcher_init(&rm->request_matcher, server);
  }

  server_ref(server);
  server->starting = true;
  grpc_closure_sched(&exec_ctx, grpc_closure_create(start_listeners, server,
                                                    grpc_executor_scheduler),
                     GRPC_ERROR_NONE);

  grpc_exec_ctx_finish(&exec_ctx);
}

void grpc_server_get_pollsets(grpc_server *server, grpc_pollset ***pollsets,
                              size_t *pollset_count) {
  *pollset_count = server->pollset_count;
  *pollsets = server->pollsets;
}

void grpc_server_setup_transport(grpc_exec_ctx *exec_ctx, grpc_server *s,
                                 grpc_transport *transport,
                                 grpc_pollset *accepting_pollset,
                                 const grpc_channel_args *args) {
  size_t num_registered_methods;
  size_t alloc;
  registered_method *rm;
  channel_registered_method *crm;
  grpc_channel *channel;
  channel_data *chand;
  uint32_t hash;
  size_t slots;
  uint32_t probes;
  uint32_t max_probes = 0;
  grpc_transport_op *op = NULL;

  channel =
      grpc_channel_create(exec_ctx, NULL, args, GRPC_SERVER_CHANNEL, transport);
  chand = (channel_data *)grpc_channel_stack_element(
              grpc_channel_get_channel_stack(channel), 0)
              ->channel_data;
  chand->server = s;
  server_ref(s);
  chand->channel = channel;

  size_t cq_idx;
  grpc_completion_queue *accepting_cq = grpc_cq_from_pollset(accepting_pollset);
  for (cq_idx = 0; cq_idx < s->cq_count; cq_idx++) {
    if (s->cqs[cq_idx] == accepting_cq) break;
  }
  if (cq_idx == s->cq_count) {
    /* completion queue not found: pick a random one to publish new calls to */
    cq_idx = (size_t)rand() % s->cq_count;
  }
  chand->cq_idx = cq_idx;

  num_registered_methods = 0;
  for (rm = s->registered_methods; rm; rm = rm->next) {
    num_registered_methods++;
  }
  /* build a lookup table phrased in terms of mdstr's in this channels context
     to quickly find registered methods */
  if (num_registered_methods > 0) {
    slots = 2 * num_registered_methods;
    alloc = sizeof(channel_registered_method) * slots;
    chand->registered_methods = gpr_zalloc(alloc);
    for (rm = s->registered_methods; rm; rm = rm->next) {
      grpc_slice host;
      bool has_host;
      grpc_slice method;
      if (rm->host != NULL) {
        host = grpc_slice_intern(grpc_slice_from_static_string(rm->host));
        has_host = true;
      } else {
        has_host = false;
      }
      method = grpc_slice_intern(grpc_slice_from_static_string(rm->method));
      hash = GRPC_MDSTR_KV_HASH(has_host ? grpc_slice_hash(host) : 0,
                                grpc_slice_hash(method));
      for (probes = 0; chand->registered_methods[(hash + probes) % slots]
                           .server_registered_method != NULL;
           probes++)
        ;
      if (probes > max_probes) max_probes = probes;
      crm = &chand->registered_methods[(hash + probes) % slots];
      crm->server_registered_method = rm;
      crm->flags = rm->flags;
      crm->has_host = has_host;
      if (has_host) {
        crm->host = host;
      }
      crm->method = method;
    }
    GPR_ASSERT(slots <= UINT32_MAX);
    chand->registered_method_slots = (uint32_t)slots;
    chand->registered_method_max_probes = max_probes;
  }

  gpr_mu_lock(&s->mu_global);
  chand->next = &s->root_channel_data;
  chand->prev = chand->next->prev;
  chand->next->prev = chand->prev->next = chand;
  gpr_mu_unlock(&s->mu_global);

  GRPC_CHANNEL_INTERNAL_REF(channel, "connectivity");
  op = grpc_make_transport_op(NULL);
  op->set_accept_stream = true;
  op->set_accept_stream_fn = accept_stream;
  op->set_accept_stream_user_data = chand;
  op->on_connectivity_state_change = &chand->channel_connectivity_changed;
  op->connectivity_state = &chand->connectivity_state;
  if (gpr_atm_acq_load(&s->shutdown_flag) != 0) {
    op->disconnect_with_error =
        GRPC_ERROR_CREATE_FROM_STATIC_STRING("Server shutdown");
  }
  grpc_transport_perform_op(exec_ctx, transport, op);
}

void done_published_shutdown(grpc_exec_ctx *exec_ctx, void *done_arg,
                             grpc_cq_completion *storage) {
  (void)done_arg;
  gpr_free(storage);
}

static void listener_destroy_done(grpc_exec_ctx *exec_ctx, void *s,
                                  grpc_error *error) {
  grpc_server *server = s;
  gpr_mu_lock(&server->mu_global);
  server->listeners_destroyed++;
  maybe_finish_shutdown(exec_ctx, server);
  gpr_mu_unlock(&server->mu_global);
}

void grpc_server_shutdown_and_notify(grpc_server *server,
                                     grpc_completion_queue *cq, void *tag) {
  listener *l;
  shutdown_tag *sdt;
  channel_broadcaster broadcaster;
  grpc_exec_ctx exec_ctx = GRPC_EXEC_CTX_INIT;

  GRPC_API_TRACE("grpc_server_shutdown_and_notify(server=%p, cq=%p, tag=%p)", 3,
                 (server, cq, tag));

  /* wait for startup to be finished: locks mu_global */
  gpr_mu_lock(&server->mu_global);
  while (server->starting) {
    gpr_cv_wait(&server->starting_cv, &server->mu_global,
                gpr_inf_future(GPR_CLOCK_REALTIME));
  }

  /* stay locked, and gather up some stuff to do */
  grpc_cq_begin_op(cq, tag);
  if (server->shutdown_published) {
    grpc_cq_end_op(&exec_ctx, cq, tag, GRPC_ERROR_NONE, done_published_shutdown,
                   NULL, gpr_malloc(sizeof(grpc_cq_completion)));
    gpr_mu_unlock(&server->mu_global);
    goto done;
  }
  server->shutdown_tags =
      gpr_realloc(server->shutdown_tags,
                  sizeof(shutdown_tag) * (server->num_shutdown_tags + 1));
  sdt = &server->shutdown_tags[server->num_shutdown_tags++];
  sdt->tag = tag;
  sdt->cq = cq;
  if (gpr_atm_acq_load(&server->shutdown_flag)) {
    gpr_mu_unlock(&server->mu_global);
    goto done;
  }

  server->last_shutdown_message_time = gpr_now(GPR_CLOCK_REALTIME);

  channel_broadcaster_init(server, &broadcaster);

  gpr_atm_rel_store(&server->shutdown_flag, 1);

  /* collect all unregistered then registered calls */
  gpr_mu_lock(&server->mu_call);
  kill_pending_work_locked(
      &exec_ctx, server,
      GRPC_ERROR_CREATE_FROM_STATIC_STRING("Server Shutdown"));
  gpr_mu_unlock(&server->mu_call);

  maybe_finish_shutdown(&exec_ctx, server);
  gpr_mu_unlock(&server->mu_global);

  /* Shutdown listeners */
  for (l = server->listeners; l; l = l->next) {
    grpc_closure_init(&l->destroy_done, listener_destroy_done, server,
                      grpc_schedule_on_exec_ctx);
    l->destroy(&exec_ctx, server, l->arg, &l->destroy_done);
  }

  channel_broadcaster_shutdown(&exec_ctx, &broadcaster, true /* send_goaway */,
                               GRPC_ERROR_NONE);

done:
  grpc_exec_ctx_finish(&exec_ctx);
}

void grpc_server_cancel_all_calls(grpc_server *server) {
  channel_broadcaster broadcaster;
  grpc_exec_ctx exec_ctx = GRPC_EXEC_CTX_INIT;

  GRPC_API_TRACE("grpc_server_cancel_all_calls(server=%p)", 1, (server));

  gpr_mu_lock(&server->mu_global);
  channel_broadcaster_init(server, &broadcaster);
  gpr_mu_unlock(&server->mu_global);

  channel_broadcaster_shutdown(
      &exec_ctx, &broadcaster, false /* send_goaway */,
      GRPC_ERROR_CREATE_FROM_STATIC_STRING("Cancelling all calls"));
  grpc_exec_ctx_finish(&exec_ctx);
}

void grpc_server_destroy(grpc_server *server) {
  listener *l;
  grpc_exec_ctx exec_ctx = GRPC_EXEC_CTX_INIT;

  GRPC_API_TRACE("grpc_server_destroy(server=%p)", 1, (server));

  gpr_mu_lock(&server->mu_global);
  GPR_ASSERT(gpr_atm_acq_load(&server->shutdown_flag) || !server->listeners);
  GPR_ASSERT(server->listeners_destroyed == num_listeners(server));

  while (server->listeners) {
    l = server->listeners;
    server->listeners = l->next;
    gpr_free(l);
  }

  gpr_mu_unlock(&server->mu_global);

  server_unref(&exec_ctx, server);
  grpc_exec_ctx_finish(&exec_ctx);
}

void grpc_server_add_listener(
    grpc_exec_ctx *exec_ctx, grpc_server *server, void *arg,
    void (*start)(grpc_exec_ctx *exec_ctx, grpc_server *server, void *arg,
                  grpc_pollset **pollsets, size_t pollset_count),
    void (*destroy)(grpc_exec_ctx *exec_ctx, grpc_server *server, void *arg,
                    grpc_closure *on_done)) {
  listener *l = gpr_malloc(sizeof(listener));
  l->arg = arg;
  l->start = start;
  l->destroy = destroy;
  l->next = server->listeners;
  server->listeners = l;
}

static grpc_call_error queue_call_request(grpc_exec_ctx *exec_ctx,
                                          grpc_server *server, size_t cq_idx,
                                          requested_call *rc) {
  call_data *calld = NULL;
  request_matcher *rm = NULL;
  if (gpr_atm_acq_load(&server->shutdown_flag)) {
    fail_call(exec_ctx, server, cq_idx, rc,
              GRPC_ERROR_CREATE_FROM_STATIC_STRING("Server Shutdown"));
    return GRPC_CALL_OK;
  }
  switch (rc->type) {
    case BATCH_CALL:
      rm = &server->unregistered_request_matcher;
      break;
    case REGISTERED_CALL:
      rm = &rc->data.registered.registered_method->request_matcher;
      break;
  }
  if (gpr_locked_mpscq_push(&rm->requests_per_cq[cq_idx], &rc->request_link)) {
    /* this was the first queued request: we need to lock and start
       matching calls */
    gpr_mu_lock(&server->mu_call);
    while ((calld = rm->pending_head) != NULL) {
      rc = (requested_call *)gpr_locked_mpscq_pop(&rm->requests_per_cq[cq_idx]);
      if (rc == NULL) break;
      rm->pending_head = calld->pending_next;
      gpr_mu_unlock(&server->mu_call);
      gpr_mu_lock(&calld->mu_state);
      if (calld->state == ZOMBIED) {
        gpr_mu_unlock(&calld->mu_state);
        grpc_closure_init(
            &calld->kill_zombie_closure, kill_zombie,
            grpc_call_stack_element(grpc_call_get_call_stack(calld->call), 0),
            grpc_schedule_on_exec_ctx);
        grpc_closure_sched(exec_ctx, &calld->kill_zombie_closure,
                           GRPC_ERROR_NONE);
      } else {
        GPR_ASSERT(calld->state == PENDING);
        calld->state = ACTIVATED;
        gpr_mu_unlock(&calld->mu_state);
        publish_call(exec_ctx, server, calld, cq_idx, rc);
      }
      gpr_mu_lock(&server->mu_call);
    }
    gpr_mu_unlock(&server->mu_call);
  }
  return GRPC_CALL_OK;
}

grpc_call_error grpc_server_request_call(
    grpc_server *server, grpc_call **call, grpc_call_details *details,
    grpc_metadata_array *initial_metadata,
    grpc_completion_queue *cq_bound_to_call,
    grpc_completion_queue *cq_for_notification, void *tag) {
  grpc_call_error error;
  grpc_exec_ctx exec_ctx = GRPC_EXEC_CTX_INIT;
  requested_call *rc = gpr_malloc(sizeof(*rc));
  GRPC_API_TRACE(
      "grpc_server_request_call("
      "server=%p, call=%p, details=%p, initial_metadata=%p, "
      "cq_bound_to_call=%p, cq_for_notification=%p, tag=%p)",
      7, (server, call, details, initial_metadata, cq_bound_to_call,
          cq_for_notification, tag));
  size_t cq_idx;
  for (cq_idx = 0; cq_idx < server->cq_count; cq_idx++) {
    if (server->cqs[cq_idx] == cq_for_notification) {
      break;
    }
  }
  if (cq_idx == server->cq_count) {
    gpr_free(rc);
    error = GRPC_CALL_ERROR_NOT_SERVER_COMPLETION_QUEUE;
    goto done;
  }
  grpc_cq_begin_op(cq_for_notification, tag);
  details->reserved = NULL;
  rc->cq_idx = cq_idx;
  rc->type = BATCH_CALL;
  rc->server = server;
  rc->tag = tag;
  rc->cq_bound_to_call = cq_bound_to_call;
  rc->call = call;
  rc->data.batch.details = details;
  rc->initial_metadata = initial_metadata;
  error = queue_call_request(&exec_ctx, server, cq_idx, rc);
done:
  grpc_exec_ctx_finish(&exec_ctx);
  return error;
}

grpc_call_error grpc_server_request_registered_call(
    grpc_server *server, void *rmp, grpc_call **call, gpr_timespec *deadline,
    grpc_metadata_array *initial_metadata, grpc_byte_buffer **optional_payload,
    grpc_completion_queue *cq_bound_to_call,
    grpc_completion_queue *cq_for_notification, void *tag) {
  grpc_call_error error;
  grpc_exec_ctx exec_ctx = GRPC_EXEC_CTX_INIT;
  requested_call *rc = gpr_malloc(sizeof(*rc));
  registered_method *rm = rmp;
  GRPC_API_TRACE(
      "grpc_server_request_registered_call("
      "server=%p, rmp=%p, call=%p, deadline=%p, initial_metadata=%p, "
      "optional_payload=%p, cq_bound_to_call=%p, cq_for_notification=%p, "
      "tag=%p)",
      9, (server, rmp, call, deadline, initial_metadata, optional_payload,
          cq_bound_to_call, cq_for_notification, tag));

  size_t cq_idx;
  for (cq_idx = 0; cq_idx < server->cq_count; cq_idx++) {
    if (server->cqs[cq_idx] == cq_for_notification) {
      break;
    }
  }
  if (cq_idx == server->cq_count) {
    gpr_free(rc);
    error = GRPC_CALL_ERROR_NOT_SERVER_COMPLETION_QUEUE;
    goto done;
  }
  if ((optional_payload == NULL) !=
      (rm->payload_handling == GRPC_SRM_PAYLOAD_NONE)) {
    gpr_free(rc);
    error = GRPC_CALL_ERROR_PAYLOAD_TYPE_MISMATCH;
    goto done;
  }
  grpc_cq_begin_op(cq_for_notification, tag);
  rc->cq_idx = cq_idx;
  rc->type = REGISTERED_CALL;
  rc->server = server;
  rc->tag = tag;
  rc->cq_bound_to_call = cq_bound_to_call;
  rc->call = call;
  rc->data.registered.registered_method = rm;
  rc->data.registered.deadline = deadline;
  rc->initial_metadata = initial_metadata;
  rc->data.registered.optional_payload = optional_payload;
  error = queue_call_request(&exec_ctx, server, cq_idx, rc);
done:
  grpc_exec_ctx_finish(&exec_ctx);
  return error;
}

static void fail_call(grpc_exec_ctx *exec_ctx, grpc_server *server,
                      size_t cq_idx, requested_call *rc, grpc_error *error) {
  *rc->call = NULL;
  rc->initial_metadata->count = 0;
  GPR_ASSERT(error != GRPC_ERROR_NONE);

  grpc_cq_end_op(exec_ctx, server->cqs[cq_idx], rc->tag, error,
                 done_request_event, rc, &rc->completion);
}

const grpc_channel_args *grpc_server_get_channel_args(grpc_server *server) {
  return server->channel_args;
}

int grpc_server_has_open_connections(grpc_server *server) {
  int r;
  gpr_mu_lock(&server->mu_global);
  r = server->root_channel_data.next != &server->root_channel_data;
  gpr_mu_unlock(&server->mu_global);
  return r;
}<|MERGE_RESOLUTION|>--- conflicted
+++ resolved
@@ -408,15 +408,7 @@
     request_matcher_destroy(&server->unregistered_request_matcher);
   }
   for (i = 0; i < server->cq_count; i++) {
-<<<<<<< HEAD
-    GRPC_CQ_INTERNAL_UNREF(server->cqs[i], "server");
-=======
     GRPC_CQ_INTERNAL_UNREF(exec_ctx, server->cqs[i], "server");
-    if (server->started) {
-      gpr_stack_lockfree_destroy(server->request_freelist_per_cq[i]);
-      gpr_free(server->requested_calls_per_cq[i]);
-    }
->>>>>>> 45b89fb1
   }
   gpr_free(server->cqs);
   gpr_free(server->pollsets);
