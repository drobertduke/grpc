--- conflicted
+++ resolved
@@ -65,15 +65,10 @@
 #endif
 
 // Ref/unref the lock, for when we're sharing the lock ownership
-<<<<<<< HEAD
-grpc_combiner *grpc_combiner_ref(grpc_combiner *lock);
-void grpc_combiner_unref(grpc_exec_ctx *exec_ctx, grpc_combiner *lock);
-=======
 // Prefer to use the macros above
 grpc_combiner *grpc_combiner_ref(grpc_combiner *lock GRPC_COMBINER_DEBUG_ARGS);
 void grpc_combiner_unref(grpc_exec_ctx *exec_ctx,
                          grpc_combiner *lock GRPC_COMBINER_DEBUG_ARGS);
->>>>>>> 3fc3408c
 // Fetch a scheduler to schedule closures against
 grpc_closure_scheduler *grpc_combiner_scheduler(grpc_combiner *lock,
                                                 bool covered_by_poller);
