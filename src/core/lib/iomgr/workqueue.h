/*
 *
 * Copyright 2015, Google Inc.
 * All rights reserved.
 *
 * Redistribution and use in source and binary forms, with or without
 * modification, are permitted provided that the following conditions are
 * met:
 *
 *     * Redistributions of source code must retain the above copyright
 * notice, this list of conditions and the following disclaimer.
 *     * Redistributions in binary form must reproduce the above
 * copyright notice, this list of conditions and the following disclaimer
 * in the documentation and/or other materials provided with the
 * distribution.
 *     * Neither the name of Google Inc. nor the names of its
 * contributors may be used to endorse or promote products derived from
 * this software without specific prior written permission.
 *
 * THIS SOFTWARE IS PROVIDED BY THE COPYRIGHT HOLDERS AND CONTRIBUTORS
 * "AS IS" AND ANY EXPRESS OR IMPLIED WARRANTIES, INCLUDING, BUT NOT
 * LIMITED TO, THE IMPLIED WARRANTIES OF MERCHANTABILITY AND FITNESS FOR
 * A PARTICULAR PURPOSE ARE DISCLAIMED. IN NO EVENT SHALL THE COPYRIGHT
 * OWNER OR CONTRIBUTORS BE LIABLE FOR ANY DIRECT, INDIRECT, INCIDENTAL,
 * SPECIAL, EXEMPLARY, OR CONSEQUENTIAL DAMAGES (INCLUDING, BUT NOT
 * LIMITED TO, PROCUREMENT OF SUBSTITUTE GOODS OR SERVICES; LOSS OF USE,
 * DATA, OR PROFITS; OR BUSINESS INTERRUPTION) HOWEVER CAUSED AND ON ANY
 * THEORY OF LIABILITY, WHETHER IN CONTRACT, STRICT LIABILITY, OR TORT
 * (INCLUDING NEGLIGENCE OR OTHERWISE) ARISING IN ANY WAY OUT OF THE USE
 * OF THIS SOFTWARE, EVEN IF ADVISED OF THE POSSIBILITY OF SUCH DAMAGE.
 *
 */

#ifndef GRPC_CORE_LIB_IOMGR_WORKQUEUE_H
#define GRPC_CORE_LIB_IOMGR_WORKQUEUE_H

#include "src/core/lib/iomgr/closure.h"
#include "src/core/lib/iomgr/exec_ctx.h"
#include "src/core/lib/iomgr/iomgr.h"
#include "src/core/lib/iomgr/pollset.h"
#include "src/core/lib/iomgr/pollset_set.h"

#ifdef GPR_POSIX_SOCKET
#include "src/core/lib/iomgr/workqueue_posix.h"
#endif

#ifdef GPR_WINDOWS
#include "src/core/lib/iomgr/workqueue_windows.h"
#endif

/* grpc_workqueue is forward declared in exec_ctx.h */

<<<<<<< HEAD
=======
/* Deprecated: do not use.
   This has *already* been removed in a future commit. */
void grpc_workqueue_flush(grpc_exec_ctx *exec_ctx, grpc_workqueue *workqueue);

/* Reference counting functions. Use the macro's always
   (GRPC_WORKQUEUE_{REF,UNREF}).

   Pass in a descriptive reason string for reffing/unreffing as the last
   argument to each macro. When GRPC_WORKQUEUE_REFCOUNT_DEBUG is defined, that
   string will be printed alongside the refcount. When it is not defined, the
   string will be discarded at compilation time. */

>>>>>>> b955636d
//#define GRPC_WORKQUEUE_REFCOUNT_DEBUG
#ifdef GRPC_WORKQUEUE_REFCOUNT_DEBUG
#define GRPC_WORKQUEUE_REF(p, r) \
  (grpc_workqueue_ref((p), __FILE__, __LINE__, (r)), (p))
#define GRPC_WORKQUEUE_UNREF(exec_ctx, p, r) \
  grpc_workqueue_unref((exec_ctx), (p), __FILE__, __LINE__, (r))
void grpc_workqueue_ref(grpc_workqueue *workqueue, const char *file, int line,
                        const char *reason);
void grpc_workqueue_unref(grpc_exec_ctx *exec_ctx, grpc_workqueue *workqueue,
                          const char *file, int line, const char *reason);
#else
#define GRPC_WORKQUEUE_REF(p, r) (grpc_workqueue_ref((p)), (p))
#define GRPC_WORKQUEUE_UNREF(cl, p, r) grpc_workqueue_unref((cl), (p))
void grpc_workqueue_ref(grpc_workqueue *workqueue);
void grpc_workqueue_unref(grpc_exec_ctx *exec_ctx, grpc_workqueue *workqueue);
#endif

/** Add a work item to a workqueue. Items added to a work queue will be started
    in approximately the order they were enqueued, on some thread that may or
    may not be the current thread. Successive closures enqueued onto a workqueue
    MAY be executed concurrently.

    It is generally more expensive to add a closure to a workqueue than to the
    execution context, both in terms of CPU work and in execution latency.

    Use work queues when it's important that other threads be given a chance to
    tackle some workload. */
void grpc_workqueue_enqueue(grpc_exec_ctx *exec_ctx, grpc_workqueue *workqueue,
                            grpc_closure *closure, grpc_error *error);

#endif /* GRPC_CORE_LIB_IOMGR_WORKQUEUE_H */<|MERGE_RESOLUTION|>--- conflicted
+++ resolved
@@ -50,12 +50,6 @@
 
 /* grpc_workqueue is forward declared in exec_ctx.h */
 
-<<<<<<< HEAD
-=======
-/* Deprecated: do not use.
-   This has *already* been removed in a future commit. */
-void grpc_workqueue_flush(grpc_exec_ctx *exec_ctx, grpc_workqueue *workqueue);
-
 /* Reference counting functions. Use the macro's always
    (GRPC_WORKQUEUE_{REF,UNREF}).
 
@@ -64,7 +58,6 @@
    string will be printed alongside the refcount. When it is not defined, the
    string will be discarded at compilation time. */
 
->>>>>>> b955636d
 //#define GRPC_WORKQUEUE_REFCOUNT_DEBUG
 #ifdef GRPC_WORKQUEUE_REFCOUNT_DEBUG
 #define GRPC_WORKQUEUE_REF(p, r) \
