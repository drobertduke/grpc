/*
 *
 * Copyright 2016, Google Inc.
 * All rights reserved.
 *
 * Redistribution and use in source and binary forms, with or without
 * modification, are permitted provided that the following conditions are
 * met:
 *
 *     * Redistributions of source code must retain the above copyright
 * notice, this list of conditions and the following disclaimer.
 *     * Redistributions in binary form must reproduce the above
 * copyright notice, this list of conditions and the following disclaimer
 * in the documentation and/or other materials provided with the
 * distribution.
 *     * Neither the name of Google Inc. nor the names of its
 * contributors may be used to endorse or promote products derived from
 * this software without specific prior written permission.
 *
 * THIS SOFTWARE IS PROVIDED BY THE COPYRIGHT HOLDERS AND CONTRIBUTORS
 * "AS IS" AND ANY EXPRESS OR IMPLIED WARRANTIES, INCLUDING, BUT NOT
 * LIMITED TO, THE IMPLIED WARRANTIES OF MERCHANTABILITY AND FITNESS FOR
 * A PARTICULAR PURPOSE ARE DISCLAIMED. IN NO EVENT SHALL THE COPYRIGHT
 * OWNER OR CONTRIBUTORS BE LIABLE FOR ANY DIRECT, INDIRECT, INCIDENTAL,
 * SPECIAL, EXEMPLARY, OR CONSEQUENTIAL DAMAGES (INCLUDING, BUT NOT
 * LIMITED TO, PROCUREMENT OF SUBSTITUTE GOODS OR SERVICES; LOSS OF USE,
 * DATA, OR PROFITS; OR BUSINESS INTERRUPTION) HOWEVER CAUSED AND ON ANY
 * THEORY OF LIABILITY, WHETHER IN CONTRACT, STRICT LIABILITY, OR TORT
 * (INCLUDING NEGLIGENCE OR OTHERWISE) ARISING IN ANY WAY OUT OF THE USE
 * OF THIS SOFTWARE, EVEN IF ADVISED OF THE POSSIBILITY OF SUCH DAMAGE.
 *
 */

/** Implementation of the gRPC LB policy.
 *
 * This policy takes as input a set of resolved addresses {a1..an} for which the
 * LB set was set (it's the resolver's responsibility to ensure this). That is
 * to say, {a1..an} represent a collection of LB servers.
 *
 * An internal channel (\a glb_lb_policy.lb_channel) is created over {a1..an}.
 * This channel behaves just like a regular channel. In particular, the
 * constructed URI over the addresses a1..an will use the default pick first
 * policy to select from this list of LB server backends.
 *
 * The first time the policy gets a request for a pick, a ping, or to exit the
 * idle state, \a query_for_backends() is called. It creates an instance of \a
 * lb_client_data, an internal struct meant to contain the data associated with
 * the internal communication with the LB server. This instance is created via
 * \a lb_client_data_create(). There, the call over lb_channel to pick-first
 * from {a1..an} is created, the \a LoadBalancingRequest message is assembled
 * and all necessary callbacks for the progress of the internal call configured.
 *
 * Back in \a query_for_backends(), the internal *streaming* call to the LB
 * server (whichever address from {a1..an} pick-first chose) is kicked off.
 * It'll progress over the callbacks configured in \a lb_client_data_create()
 * (see the field docstrings of \a lb_client_data for more details).
 *
 * If the call fails with UNIMPLEMENTED, the original call will also fail.
 * There's a misconfiguration somewhere: at least one of {a1..an} isn't a LB
 * server, which contradicts the LB bit being set. If the internal call times
 * out, the usual behavior of pick-first applies, continuing to pick from the
 * list {a1..an}.
 *
 * Upon sucesss, a \a LoadBalancingResponse is expected in \a res_recv_cb. An
 * invalid one results in the termination of the streaming call. A new streaming
 * call should be created if possible, failing the original call otherwise.
 * For a valid \a LoadBalancingResponse, the server list of actual backends is
 * extracted. A Round Robin policy will be created from this list. There are two
 * possible scenarios:
 *
 * 1. This is the first server list received. There was no previous instance of
 *    the Round Robin policy. \a rr_handover() will instantiate the RR policy
 *    and perform all the pending operations over it.
 * 2. There's already a RR policy instance active. We need to introduce the new
 *    one build from the new serverlist, but taking care not to disrupt the
 *    operations in progress over the old RR instance. This is done by
 *    decreasing the reference count on the old policy. The moment no more
 *    references are held on the old RR policy, it'll be destroyed and \a
 *    glb_rr_connectivity_changed notified with a \a GRPC_CHANNEL_SHUTDOWN
 *    state. At this point we can transition to a new RR instance safely, which
 *    is done once again via \a rr_handover().
 *
 *
 * Once a RR policy instance is in place (and getting updated as described),
 * calls to for a pick, a ping or a cancellation will be serviced right away by
 * forwarding them to the RR instance. Any time there's no RR policy available
 * (ie, right after the creation of the gRPCLB policy, if an empty serverlist
 * is received, etc), pick/ping requests are added to a list of pending
 * picks/pings to be flushed and serviced as part of \a rr_handover() the moment
 * the RR policy instance becomes available.
 *
 * \see https://github.com/grpc/grpc/blob/master/doc/load-balancing.md for the
 * high level design and details. */

/* TODO(dgq):
 * - Implement LB service forwarding (point 2c. in the doc's diagram).
 */

#include <errno.h>

#include <string.h>

#include <grpc/byte_buffer_reader.h>
#include <grpc/grpc.h>
#include <grpc/support/alloc.h>
#include <grpc/support/host_port.h>
#include <grpc/support/string_util.h>

#include "src/core/ext/client_config/client_channel_factory.h"
#include "src/core/ext/client_config/lb_policy_registry.h"
#include "src/core/ext/client_config/parse_address.h"
#include "src/core/ext/lb_policy/grpclb/grpclb.h"
#include "src/core/ext/lb_policy/grpclb/load_balancer_api.h"
#include "src/core/lib/iomgr/sockaddr.h"
#include "src/core/lib/iomgr/sockaddr_utils.h"
#include "src/core/lib/support/string.h"
#include "src/core/lib/surface/call.h"
#include "src/core/lib/surface/channel.h"
#include "src/core/lib/transport/static_metadata.h"

int grpc_lb_glb_trace = 0;

static void lb_addrs_destroy(grpc_lb_address *lb_addresses,
                             size_t num_addresses) {
  /* free "resolved" addresses memblock */
  gpr_free(lb_addresses->resolved_address);
  for (size_t i = 0; i < num_addresses; ++i) {
    if (lb_addresses[i].user_data != NULL) {
      GRPC_MDELEM_UNREF(lb_addresses[i].user_data);
    }
  }
  gpr_free(lb_addresses);
}

/* add lb_token of selected subchannel (address) to the call's initial
 * metadata */
static void initial_metadata_add_lb_token(
    grpc_metadata_batch *initial_metadata,
    grpc_linked_mdelem *lb_token_mdelem_storage, grpc_mdelem *lb_token) {
  GPR_ASSERT(lb_token_mdelem_storage != NULL);
  GPR_ASSERT(lb_token != NULL);
  grpc_metadata_batch_add_tail(initial_metadata, lb_token_mdelem_storage,
                               lb_token);
}

typedef struct wrapped_rr_closure_arg {
  /* the original closure. Usually a on_complete/notify cb for pick() and ping()
   * calls against the internal RR instance, respectively. */
  grpc_closure *wrapped_closure;

  /* the pick's initial metadata, kept in order to append the LB token for the
   * pick */
  grpc_metadata_batch *initial_metadata;

  /* the picked target, used to determine which LB token to add to the pick's
   * initial metadata */
  grpc_connected_subchannel **target;

  /* the LB token associated with the pick */
  grpc_mdelem *lb_token;

  /* storage for the lb token initial metadata mdelem */
  grpc_linked_mdelem *lb_token_mdelem_storage;

  /* The RR instance related to the closure */
  grpc_lb_policy *rr_policy;

  /* when not NULL, represents a pending_{pick,ping} node to be freed upon
   * closure execution */
  void *owning_pending_node; /* to be freed if not NULL */
} wrapped_rr_closure_arg;

/* The \a on_complete closure passed as part of the pick requires keeping a
 * reference to its associated round robin instance. We wrap this closure in
 * order to unref the round robin instance upon its invocation */
static void wrapped_rr_closure(grpc_exec_ctx *exec_ctx, void *arg,
                               grpc_error *error) {
  wrapped_rr_closure_arg *wc_arg = arg;
  if (wc_arg->rr_policy != NULL) {
    if (grpc_lb_glb_trace) {
      gpr_log(GPR_INFO, "Unreffing RR (0x%" PRIxPTR ")",
              (intptr_t)wc_arg->rr_policy);
    }
    GRPC_LB_POLICY_UNREF(exec_ctx, wc_arg->rr_policy, "wrapped_rr_closure");
  }
  GPR_ASSERT(wc_arg->wrapped_closure != NULL);

  initial_metadata_add_lb_token(wc_arg->initial_metadata,
                                wc_arg->lb_token_mdelem_storage,
                                GRPC_MDELEM_REF(wc_arg->lb_token));

  grpc_exec_ctx_sched(exec_ctx, wc_arg->wrapped_closure, error, NULL);
  gpr_free(wc_arg->owning_pending_node);
}

/* Linked list of pending pick requests. It stores all information needed to
 * eventually call (Round Robin's) pick() on them. They mainly stay pending
 * waiting for the RR policy to be created/updated.
 *
 * One particularity is the wrapping of the user-provided \a on_complete closure
 * (in \a wrapped_on_complete and \a wrapped_on_complete_arg). This is needed in
 * order to correctly unref the RR policy instance upon completion of the pick.
 * See \a wrapped_rr_closure for details. */
typedef struct pending_pick {
  struct pending_pick *next;

  /* the initial metadata for the pick. See grpc_lb_policy_pick() */
  grpc_metadata_batch *initial_metadata;

  /* storage for the lb token initial metadata mdelem */
  grpc_linked_mdelem *lb_token_mdelem_storage;

  /* bitmask passed to pick() and used for selective cancelling. See
   * grpc_lb_policy_cancel_picks() */
  uint32_t initial_metadata_flags;

  /* output argument where to store the pick()ed connected subchannel, or NULL
   * upon error. */
  grpc_connected_subchannel **target;

  /* a closure wrapping the original on_complete one to be invoked once the
   * pick() has completed (regardless of success) */
  grpc_closure wrapped_on_complete;

  /* args for wrapped_on_complete */
  wrapped_rr_closure_arg wrapped_on_complete_arg;
} pending_pick;

static void add_pending_pick(pending_pick **root,
<<<<<<< HEAD
                             grpc_metadata_batch *initial_metadata,
                             uint32_t initial_metadata_flags,
=======
                             const grpc_lb_policy_pick_args *pick_args,
>>>>>>> b410f80b
                             grpc_connected_subchannel **target,
                             grpc_closure *on_complete) {
  pending_pick *pp = gpr_malloc(sizeof(*pp));
  memset(pp, 0, sizeof(pending_pick));
  memset(&pp->wrapped_on_complete_arg, 0, sizeof(wrapped_rr_closure_arg));
  pp->next = *root;
<<<<<<< HEAD
=======
  pp->pollent = pick_args->pollent;
>>>>>>> b410f80b
  pp->target = target;
  pp->initial_metadata = pick_args->initial_metadata;
  pp->initial_metadata_flags = pick_args->initial_metadata_flags;
  pp->lb_token_mdelem_storage = pick_args->lb_token_mdelem_storage;
  pp->wrapped_on_complete_arg.wrapped_closure = on_complete;
  pp->wrapped_on_complete_arg.initial_metadata = pick_args->initial_metadata;
  pp->wrapped_on_complete_arg.lb_token_mdelem_storage =
      pick_args->lb_token_mdelem_storage;
  grpc_closure_init(&pp->wrapped_on_complete, wrapped_rr_closure,
                    &pp->wrapped_on_complete_arg);
  *root = pp;
}

/* Same as the \a pending_pick struct but for ping operations */
typedef struct pending_ping {
  struct pending_ping *next;

  /* a closure wrapping the original on_complete one to be invoked once the
   * ping() has completed (regardless of success) */
  grpc_closure wrapped_notify;

  /* args for wrapped_notify */
  wrapped_rr_closure_arg wrapped_notify_arg;
} pending_ping;

static void add_pending_ping(pending_ping **root, grpc_closure *notify) {
  pending_ping *pping = gpr_malloc(sizeof(*pping));
  memset(pping, 0, sizeof(pending_ping));
  memset(&pping->wrapped_notify_arg, 0, sizeof(wrapped_rr_closure_arg));
  pping->next = *root;
  grpc_closure_init(&pping->wrapped_notify, wrapped_rr_closure,
                    &pping->wrapped_notify_arg);
  pping->wrapped_notify_arg.wrapped_closure = notify;
  *root = pping;
}

/*
 * glb_lb_policy
 */
typedef struct rr_connectivity_data rr_connectivity_data;
struct lb_client_data;
static const grpc_lb_policy_vtable glb_lb_policy_vtable;
typedef struct glb_lb_policy {
  /** base policy: must be first */
  grpc_lb_policy base;

  /** mutex protecting remaining members */
  gpr_mu mu;

  grpc_client_channel_factory *cc_factory;

  /** for communicating with the LB server */
  grpc_channel *lb_channel;

  /** the RR policy to use of the backend servers returned by the LB server */
  grpc_lb_policy *rr_policy;

  bool started_picking;

  /** our connectivity state tracker */
  grpc_connectivity_state_tracker state_tracker;

  /** stores the deserialized response from the LB. May be NULL until one such
   * response has arrived. */
  grpc_grpclb_serverlist *serverlist;

  /** total number of valid addresses received in \a serverlist */
  size_t num_ok_serverlist_addresses;

  /** LB addresses from \a serverlist, \a num_ok_serverlist_addresses of them */
  grpc_lb_address *lb_addresses;

  /** list of picks that are waiting on RR's policy connectivity */
  pending_pick *pending_picks;

  /** list of pings that are waiting on RR's policy connectivity */
  pending_ping *pending_pings;

  /** client data associated with the LB server communication */
  struct lb_client_data *lb_client;

  /** for tracking of the RR connectivity */
  rr_connectivity_data *rr_connectivity;

  /* a wrapped (see \a wrapped_rr_closure) on-complete closure for readily
   * available RR picks */
  grpc_closure wrapped_on_complete;

  /* arguments for the wrapped_on_complete closure */
  wrapped_rr_closure_arg wc_arg;
} glb_lb_policy;

/* Keeps track and reacts to changes in connectivity of the RR instance */
struct rr_connectivity_data {
  grpc_closure on_change;
  grpc_connectivity_state state;
  glb_lb_policy *glb_policy;
};

static bool is_server_valid(const grpc_grpclb_server *server, size_t idx,
                            bool log) {
  const grpc_grpclb_ip_address *ip = &server->ip_address;
  if (server->port >> 16 != 0) {
    if (log) {
      gpr_log(GPR_ERROR,
              "Invalid port '%d' at index %zu of serverlist. Ignoring.",
              server->port, idx);
    }
    return false;
  }

  if (ip->size != 4 && ip->size != 16) {
    if (log) {
      gpr_log(GPR_ERROR,
              "Expected IP to be 4 or 16 bytes, got %d at index %zu of "
              "serverlist. Ignoring",
              ip->size, idx);
    }
    return false;
  }
  return true;
}

/* populate \a addresses according to \a serverlist. Returns the number of
 * addresses successfully parsed and added to \a addresses */
static size_t process_serverlist(const grpc_grpclb_serverlist *serverlist,
                                 grpc_lb_address **lb_addresses) {
  size_t num_valid = 0;
  /* first pass: count how many are valid in order to allocate the necessary
   * memory in a single block */
  for (size_t i = 0; i < serverlist->num_servers; ++i) {
    if (is_server_valid(serverlist->servers[i], i, true)) ++num_valid;
  }
  if (num_valid == 0) {
    return 0;
  }

  /* allocate the memory block for the "resolved" addresses. */
  grpc_resolved_address *r_addrs_memblock =
      gpr_malloc(sizeof(grpc_resolved_address) * num_valid);
  memset(r_addrs_memblock, 0, sizeof(grpc_resolved_address) * num_valid);
  grpc_lb_address *lb_addrs = gpr_malloc(sizeof(grpc_lb_address) * num_valid);
  memset(lb_addrs, 0, sizeof(grpc_lb_address) * num_valid);

  /* second pass: actually populate the addresses and LB tokens (aka user data
   * to the outside world) to be read by the RR policy during its creation.
   * Given that the validity tests are very cheap, they are performed again
   * instead of marking the valid ones during the first pass, as this would
   * incurr in an allocation due to the arbitrary number of server */
  size_t addr_idx = 0;
  for (size_t sl_idx = 0; sl_idx < serverlist->num_servers; ++sl_idx) {
    GPR_ASSERT(addr_idx < num_valid);
    const grpc_grpclb_server *server = serverlist->servers[sl_idx];
    if (!is_server_valid(serverlist->servers[sl_idx], sl_idx, false)) continue;
    grpc_lb_address *const lb_addr = &lb_addrs[addr_idx];

    /* address processing */
    const uint16_t netorder_port = htons((uint16_t)server->port);
    /* the addresses are given in binary format (a in(6)_addr struct) in
     * server->ip_address.bytes. */
    const grpc_grpclb_ip_address *ip = &server->ip_address;

    lb_addr->resolved_address = &r_addrs_memblock[addr_idx];
    struct sockaddr_storage *sa =
        (struct sockaddr_storage *)lb_addr->resolved_address->addr;
    size_t *sa_len = &lb_addr->resolved_address->len;
    *sa_len = 0;
    if (ip->size == 4) {
      struct sockaddr_in *addr4 = (struct sockaddr_in *)sa;
      *sa_len = sizeof(struct sockaddr_in);
      memset(addr4, 0, *sa_len);
      addr4->sin_family = AF_INET;
      memcpy(&addr4->sin_addr, ip->bytes, ip->size);
      addr4->sin_port = netorder_port;
    } else if (ip->size == 16) {
      struct sockaddr_in6 *addr6 = (struct sockaddr_in6 *)sa;
      *sa_len = sizeof(struct sockaddr_in6);
      memset(addr6, 0, *sa_len);
      addr6->sin6_family = AF_INET;
      memcpy(&addr6->sin6_addr, ip->bytes, ip->size);
      addr6->sin6_port = netorder_port;
    }
    GPR_ASSERT(*sa_len > 0);

    /* lb token processing */
    if (server->has_load_balance_token) {
      const size_t lb_token_size =
          GPR_ARRAY_SIZE(server->load_balance_token) - 1;
      grpc_mdstr *lb_token_mdstr = grpc_mdstr_from_buffer(
          (uint8_t *)server->load_balance_token, lb_token_size);
      lb_addr->user_data = grpc_mdelem_from_metadata_strings(
          GRPC_MDSTR_LOAD_REPORTING_INITIAL, lb_token_mdstr);
    } else {
      gpr_log(GPR_ERROR,
              "Missing LB token for backend address '%s'. The empty token will "
              "be used instead",
              grpc_sockaddr_to_uri((struct sockaddr *)sa));
      lb_addr->user_data = GRPC_MDELEM_LOAD_REPORTING_INITIAL_EMPTY;
    }
    ++addr_idx;
  }
  GPR_ASSERT(addr_idx == num_valid);
  *lb_addresses = lb_addrs;
  return num_valid;
}

static grpc_lb_policy *create_rr(grpc_exec_ctx *exec_ctx,
                                 const grpc_grpclb_serverlist *serverlist,
                                 glb_lb_policy *glb_policy) {
  GPR_ASSERT(serverlist != NULL && serverlist->num_servers > 0);

  grpc_lb_policy_args args;
  memset(&args, 0, sizeof(args));
  args.client_channel_factory = glb_policy->cc_factory;
  const size_t num_ok_addresses =
      process_serverlist(serverlist, &args.addresses);
  args.num_addresses = num_ok_addresses;

  grpc_lb_policy *rr = grpc_lb_policy_create(exec_ctx, "round_robin", &args);

  if (glb_policy->lb_addresses != NULL) {
    /* dispose of the previous version */
    lb_addrs_destroy(glb_policy->lb_addresses,
                     glb_policy->num_ok_serverlist_addresses);
  }
  glb_policy->num_ok_serverlist_addresses = num_ok_addresses;
  glb_policy->lb_addresses = args.addresses;

  return rr;
}

static void rr_handover(grpc_exec_ctx *exec_ctx, glb_lb_policy *glb_policy,
                        grpc_error *error) {
  GPR_ASSERT(glb_policy->serverlist != NULL &&
             glb_policy->serverlist->num_servers > 0);
  glb_policy->rr_policy =
      create_rr(exec_ctx, glb_policy->serverlist, glb_policy);

  if (grpc_lb_glb_trace) {
    gpr_log(GPR_INFO, "Created RR policy (0x%" PRIxPTR ")",
            (intptr_t)glb_policy->rr_policy);
  }
  GPR_ASSERT(glb_policy->rr_policy != NULL);
  grpc_pollset_set_add_pollset_set(exec_ctx,
                                   glb_policy->rr_policy->interested_parties,
                                   glb_policy->base.interested_parties);
  glb_policy->rr_connectivity->state = grpc_lb_policy_check_connectivity(
      exec_ctx, glb_policy->rr_policy, &error);
  grpc_lb_policy_notify_on_state_change(
      exec_ctx, glb_policy->rr_policy, &glb_policy->rr_connectivity->state,
      &glb_policy->rr_connectivity->on_change);
  grpc_connectivity_state_set(exec_ctx, &glb_policy->state_tracker,
                              glb_policy->rr_connectivity->state,
                              GRPC_ERROR_REF(error), "rr_handover");
  grpc_lb_policy_exit_idle(exec_ctx, glb_policy->rr_policy);

  /* flush pending ops */
  pending_pick *pp;
  while ((pp = glb_policy->pending_picks)) {
    glb_policy->pending_picks = pp->next;
    GRPC_LB_POLICY_REF(glb_policy->rr_policy, "rr_handover_pending_pick");
    pp->wrapped_on_complete_arg.rr_policy = glb_policy->rr_policy;
    if (grpc_lb_glb_trace) {
      gpr_log(GPR_INFO, "Pending pick about to PICK from 0x%" PRIxPTR "",
              (intptr_t)glb_policy->rr_policy);
    }
<<<<<<< HEAD
    grpc_lb_policy_pick(exec_ctx, glb_policy->rr_policy, pp->initial_metadata,
                        pp->initial_metadata_flags, pp->target,
=======
    const grpc_lb_policy_pick_args pick_args = {
        pp->pollent, pp->initial_metadata, pp->initial_metadata_flags,
        pp->lb_token_mdelem_storage};
    grpc_lb_policy_pick(exec_ctx, glb_policy->rr_policy, &pick_args, pp->target,
                        (void **)&pp->wrapped_on_complete_arg.lb_token,
>>>>>>> b410f80b
                        &pp->wrapped_on_complete);
    pp->wrapped_on_complete_arg.owning_pending_node = pp;
  }

  pending_ping *pping;
  while ((pping = glb_policy->pending_pings)) {
    glb_policy->pending_pings = pping->next;
    GRPC_LB_POLICY_REF(glb_policy->rr_policy, "rr_handover_pending_ping");
    pping->wrapped_notify_arg.rr_policy = glb_policy->rr_policy;
    if (grpc_lb_glb_trace) {
      gpr_log(GPR_INFO, "Pending ping about to PING from 0x%" PRIxPTR "",
              (intptr_t)glb_policy->rr_policy);
    }
    grpc_lb_policy_ping_one(exec_ctx, glb_policy->rr_policy,
                            &pping->wrapped_notify);
    pping->wrapped_notify_arg.owning_pending_node = pping;
  }
}

static void glb_rr_connectivity_changed(grpc_exec_ctx *exec_ctx, void *arg,
                                        grpc_error *error) {
  rr_connectivity_data *rr_conn_data = arg;
  glb_lb_policy *glb_policy = rr_conn_data->glb_policy;

  if (rr_conn_data->state == GRPC_CHANNEL_SHUTDOWN) {
    if (glb_policy->serverlist != NULL) {
      /* a RR policy is shutting down but there's a serverlist available ->
       * perform a handover */
      rr_handover(exec_ctx, glb_policy, error);
    } else {
      /* shutting down and no new serverlist available. Bail out. */
      gpr_free(rr_conn_data);
    }
  } else {
    if (error == GRPC_ERROR_NONE) {
      /* RR not shutting down. Mimic the RR's policy state */
      grpc_connectivity_state_set(exec_ctx, &glb_policy->state_tracker,
                                  rr_conn_data->state, GRPC_ERROR_REF(error),
                                  "glb_rr_connectivity_changed");
      /* resubscribe */
      grpc_lb_policy_notify_on_state_change(exec_ctx, glb_policy->rr_policy,
                                            &rr_conn_data->state,
                                            &rr_conn_data->on_change);
    } else { /* error */
      gpr_free(rr_conn_data);
    }
  }
}

static grpc_lb_policy *glb_create(grpc_exec_ctx *exec_ctx,
                                  grpc_lb_policy_factory *factory,
                                  grpc_lb_policy_args *args) {
  glb_lb_policy *glb_policy = gpr_malloc(sizeof(*glb_policy));
  memset(glb_policy, 0, sizeof(*glb_policy));

  /* All input addresses in args->addresses come from a resolver that claims
   * they are LB services. It's the resolver's responsibility to make sure
   * this
   * policy is only instantiated and used in that case.
   *
   * Create a client channel over them to communicate with a LB service */
  glb_policy->cc_factory = args->client_channel_factory;
  GPR_ASSERT(glb_policy->cc_factory != NULL);
  if (args->num_addresses == 0) {
    return NULL;
  }

  if (args->addresses[0].user_data != NULL) {
    gpr_log(GPR_ERROR,
            "This LB policy doesn't support user data. It will be ignored");
  }

  /* construct a target from the addresses in args, given in the form
   * ipvX://ip1:port1,ip2:port2,...
   * TODO(dgq): support mixed ip version */
  char **addr_strs = gpr_malloc(sizeof(char *) * args->num_addresses);
  addr_strs[0] = grpc_sockaddr_to_uri(
      (const struct sockaddr *)&args->addresses[0].resolved_address->addr);
  for (size_t i = 1; i < args->num_addresses; i++) {
    if (args->addresses[i].user_data != NULL) {
      gpr_log(GPR_ERROR,
              "This LB policy doesn't support user data. It will be ignored");
    }

    GPR_ASSERT(
        grpc_sockaddr_to_string(
            &addr_strs[i],
            (const struct sockaddr *)&args->addresses[i].resolved_address->addr,
            true) == 0);
  }
  size_t uri_path_len;
  char *target_uri_str = gpr_strjoin_sep(
      (const char **)addr_strs, args->num_addresses, ",", &uri_path_len);

  /* will pick using pick_first */
  glb_policy->lb_channel = grpc_client_channel_factory_create_channel(
      exec_ctx, glb_policy->cc_factory, target_uri_str,
      GRPC_CLIENT_CHANNEL_TYPE_LOAD_BALANCING, NULL);

  gpr_free(target_uri_str);
  for (size_t i = 0; i < args->num_addresses; i++) {
    gpr_free(addr_strs[i]);
  }
  gpr_free(addr_strs);

  if (glb_policy->lb_channel == NULL) {
    gpr_free(glb_policy);
    return NULL;
  }

  rr_connectivity_data *rr_connectivity =
      gpr_malloc(sizeof(rr_connectivity_data));
  memset(rr_connectivity, 0, sizeof(rr_connectivity_data));
  grpc_closure_init(&rr_connectivity->on_change, glb_rr_connectivity_changed,
                    rr_connectivity);
  rr_connectivity->glb_policy = glb_policy;
  glb_policy->rr_connectivity = rr_connectivity;

  grpc_lb_policy_init(&glb_policy->base, &glb_lb_policy_vtable);
  gpr_mu_init(&glb_policy->mu);
  grpc_connectivity_state_init(&glb_policy->state_tracker, GRPC_CHANNEL_IDLE,
                               "grpclb");
  return &glb_policy->base;
}

static void glb_destroy(grpc_exec_ctx *exec_ctx, grpc_lb_policy *pol) {
  glb_lb_policy *glb_policy = (glb_lb_policy *)pol;
  GPR_ASSERT(glb_policy->pending_picks == NULL);
  GPR_ASSERT(glb_policy->pending_pings == NULL);
  grpc_channel_destroy(glb_policy->lb_channel);
  glb_policy->lb_channel = NULL;
  grpc_connectivity_state_destroy(exec_ctx, &glb_policy->state_tracker);
  if (glb_policy->serverlist != NULL) {
    grpc_grpclb_destroy_serverlist(glb_policy->serverlist);
  }
  gpr_mu_destroy(&glb_policy->mu);

  lb_addrs_destroy(glb_policy->lb_addresses,
                   glb_policy->num_ok_serverlist_addresses);
  gpr_free(glb_policy);
}

static void lb_client_data_destroy(struct lb_client_data *lb_client);
static void glb_shutdown(grpc_exec_ctx *exec_ctx, grpc_lb_policy *pol) {
  glb_lb_policy *glb_policy = (glb_lb_policy *)pol;
  gpr_mu_lock(&glb_policy->mu);

  pending_pick *pp = glb_policy->pending_picks;
  glb_policy->pending_picks = NULL;
  pending_ping *pping = glb_policy->pending_pings;
  glb_policy->pending_pings = NULL;
  gpr_mu_unlock(&glb_policy->mu);

  while (pp != NULL) {
    pending_pick *next = pp->next;
    *pp->target = NULL;
    grpc_exec_ctx_sched(exec_ctx, &pp->wrapped_on_complete, GRPC_ERROR_NONE,
                        NULL);
    gpr_free(pp);
    pp = next;
  }

  while (pping != NULL) {
    pending_ping *next = pping->next;
    grpc_exec_ctx_sched(exec_ctx, &pping->wrapped_notify, GRPC_ERROR_NONE,
                        NULL);
    pping = next;
  }

  if (glb_policy->rr_policy) {
    /* unsubscribe */
    grpc_lb_policy_notify_on_state_change(
        exec_ctx, glb_policy->rr_policy, NULL,
        &glb_policy->rr_connectivity->on_change);
    GRPC_LB_POLICY_UNREF(exec_ctx, glb_policy->rr_policy, "glb_shutdown");
  }

  lb_client_data_destroy(glb_policy->lb_client);
  glb_policy->lb_client = NULL;

  grpc_connectivity_state_set(
      exec_ctx, &glb_policy->state_tracker, GRPC_CHANNEL_SHUTDOWN,
      GRPC_ERROR_CREATE("Channel Shutdown"), "glb_shutdown");
}

static void glb_cancel_pick(grpc_exec_ctx *exec_ctx, grpc_lb_policy *pol,
                            grpc_connected_subchannel **target) {
  glb_lb_policy *glb_policy = (glb_lb_policy *)pol;
  gpr_mu_lock(&glb_policy->mu);
  pending_pick *pp = glb_policy->pending_picks;
  glb_policy->pending_picks = NULL;
  while (pp != NULL) {
    pending_pick *next = pp->next;
    if (pp->target == target) {
      *target = NULL;
      grpc_exec_ctx_sched(exec_ctx, &pp->wrapped_on_complete,
                          GRPC_ERROR_CANCELLED, NULL);
    } else {
      pp->next = glb_policy->pending_picks;
      glb_policy->pending_picks = pp;
    }
    pp = next;
  }
  gpr_mu_unlock(&glb_policy->mu);
}

static grpc_call *lb_client_data_get_call(struct lb_client_data *lb_client);
static void glb_cancel_picks(grpc_exec_ctx *exec_ctx, grpc_lb_policy *pol,
                             uint32_t initial_metadata_flags_mask,
                             uint32_t initial_metadata_flags_eq) {
  glb_lb_policy *glb_policy = (glb_lb_policy *)pol;
  gpr_mu_lock(&glb_policy->mu);
  if (glb_policy->lb_client != NULL) {
    /* cancel the call to the load balancer service, if any */
    grpc_call_cancel(lb_client_data_get_call(glb_policy->lb_client), NULL);
  }
  pending_pick *pp = glb_policy->pending_picks;
  glb_policy->pending_picks = NULL;
  while (pp != NULL) {
    pending_pick *next = pp->next;
    if ((pp->initial_metadata_flags & initial_metadata_flags_mask) ==
        initial_metadata_flags_eq) {
      grpc_exec_ctx_sched(exec_ctx, &pp->wrapped_on_complete,
                          GRPC_ERROR_CANCELLED, NULL);
    } else {
      pp->next = glb_policy->pending_picks;
      glb_policy->pending_picks = pp;
    }
    pp = next;
  }
  gpr_mu_unlock(&glb_policy->mu);
}

static void query_for_backends(grpc_exec_ctx *exec_ctx,
                               glb_lb_policy *glb_policy);
static void start_picking(grpc_exec_ctx *exec_ctx, glb_lb_policy *glb_policy) {
  glb_policy->started_picking = true;
  query_for_backends(exec_ctx, glb_policy);
}

static void glb_exit_idle(grpc_exec_ctx *exec_ctx, grpc_lb_policy *pol) {
  glb_lb_policy *glb_policy = (glb_lb_policy *)pol;
  gpr_mu_lock(&glb_policy->mu);
  if (!glb_policy->started_picking) {
    start_picking(exec_ctx, glb_policy);
  }
  gpr_mu_unlock(&glb_policy->mu);
}

static int glb_pick(grpc_exec_ctx *exec_ctx, grpc_lb_policy *pol,
<<<<<<< HEAD
                    grpc_metadata_batch *initial_metadata,
                    uint32_t initial_metadata_flags,
                    grpc_connected_subchannel **target,
=======
                    const grpc_lb_policy_pick_args *pick_args,
                    grpc_connected_subchannel **target, void **user_data,
>>>>>>> b410f80b
                    grpc_closure *on_complete) {
  glb_lb_policy *glb_policy = (glb_lb_policy *)pol;

  if (pick_args->lb_token_mdelem_storage == NULL) {
    *target = NULL;
    grpc_exec_ctx_sched(
        exec_ctx, on_complete,
        GRPC_ERROR_CREATE("No mdelem storage for the LB token. Load reporting "
                          "won't work without it. Failing"),
        NULL);
    return 1;
  }

  gpr_mu_lock(&glb_policy->mu);
  int r;

  if (glb_policy->rr_policy != NULL) {
    if (grpc_lb_glb_trace) {
      gpr_log(GPR_INFO, "about to PICK from 0x%" PRIxPTR "",
              (intptr_t)glb_policy->rr_policy);
    }
    GRPC_LB_POLICY_REF(glb_policy->rr_policy, "glb_pick");
    memset(&glb_policy->wc_arg, 0, sizeof(wrapped_rr_closure_arg));
    glb_policy->wc_arg.rr_policy = glb_policy->rr_policy;
    glb_policy->wc_arg.wrapped_closure = on_complete;
    glb_policy->wc_arg.lb_token_mdelem_storage =
        pick_args->lb_token_mdelem_storage;
    glb_policy->wc_arg.initial_metadata = pick_args->initial_metadata;
    glb_policy->wc_arg.owning_pending_node = NULL;
    grpc_closure_init(&glb_policy->wrapped_on_complete, wrapped_rr_closure,
                      &glb_policy->wc_arg);
<<<<<<< HEAD
    r = grpc_lb_policy_pick(exec_ctx, glb_policy->rr_policy, initial_metadata,
                            initial_metadata_flags, target,
=======

    r = grpc_lb_policy_pick(exec_ctx, glb_policy->rr_policy, pick_args, target,
                            (void **)&glb_policy->wc_arg.lb_token,
>>>>>>> b410f80b
                            &glb_policy->wrapped_on_complete);
    if (r != 0) {
      /* synchronous grpc_lb_policy_pick call. Unref the RR policy. */
      if (grpc_lb_glb_trace) {
        gpr_log(GPR_INFO, "Unreffing RR (0x%" PRIxPTR ")",
                (intptr_t)glb_policy->wc_arg.rr_policy);
      }
      GRPC_LB_POLICY_UNREF(exec_ctx, glb_policy->wc_arg.rr_policy, "glb_pick");

      /* add the load reporting initial metadata */
      initial_metadata_add_lb_token(
          pick_args->initial_metadata, pick_args->lb_token_mdelem_storage,
          GRPC_MDELEM_REF(glb_policy->wc_arg.lb_token));
    }
  } else {
<<<<<<< HEAD
    add_pending_pick(&glb_policy->pending_picks, initial_metadata,
                     initial_metadata_flags, target, on_complete);
=======
    grpc_polling_entity_add_to_pollset_set(exec_ctx, pick_args->pollent,
                                           glb_policy->base.interested_parties);
    add_pending_pick(&glb_policy->pending_picks, pick_args, target,
                     on_complete);
>>>>>>> b410f80b

    if (!glb_policy->started_picking) {
      start_picking(exec_ctx, glb_policy);
    }
    r = 0;
  }
  gpr_mu_unlock(&glb_policy->mu);
  return r;
}

static grpc_connectivity_state glb_check_connectivity(
    grpc_exec_ctx *exec_ctx, grpc_lb_policy *pol,
    grpc_error **connectivity_error) {
  glb_lb_policy *glb_policy = (glb_lb_policy *)pol;
  grpc_connectivity_state st;
  gpr_mu_lock(&glb_policy->mu);
  st = grpc_connectivity_state_check(&glb_policy->state_tracker,
                                     connectivity_error);
  gpr_mu_unlock(&glb_policy->mu);
  return st;
}

static void glb_ping_one(grpc_exec_ctx *exec_ctx, grpc_lb_policy *pol,
                         grpc_closure *closure) {
  glb_lb_policy *glb_policy = (glb_lb_policy *)pol;
  gpr_mu_lock(&glb_policy->mu);
  if (glb_policy->rr_policy) {
    grpc_lb_policy_ping_one(exec_ctx, glb_policy->rr_policy, closure);
  } else {
    add_pending_ping(&glb_policy->pending_pings, closure);
    if (!glb_policy->started_picking) {
      start_picking(exec_ctx, glb_policy);
    }
  }
  gpr_mu_unlock(&glb_policy->mu);
}

static void glb_notify_on_state_change(grpc_exec_ctx *exec_ctx,
                                       grpc_lb_policy *pol,
                                       grpc_connectivity_state *current,
                                       grpc_closure *notify) {
  glb_lb_policy *glb_policy = (glb_lb_policy *)pol;
  gpr_mu_lock(&glb_policy->mu);
  grpc_connectivity_state_notify_on_state_change(
      exec_ctx, &glb_policy->state_tracker, current, notify);

  gpr_mu_unlock(&glb_policy->mu);
}

/*
 * lb_client_data
 *
 * Used internally for the client call to the LB */
typedef struct lb_client_data {
  gpr_mu mu;

  /* called once initial metadata's been sent */
  grpc_closure md_sent;

  /* called once the LoadBalanceRequest has been sent to the LB server. See
   * src/proto/grpc/.../load_balancer.proto */
  grpc_closure req_sent;

  /* A response from the LB server has been received (or error). Process it */
  grpc_closure res_rcvd;

  /* After the client has sent a close to the LB server */
  grpc_closure close_sent;

  /* ... and the status from the LB server has been received */
  grpc_closure srv_status_rcvd;

  grpc_call *lb_call;    /* streaming call to the LB server, */
  gpr_timespec deadline; /* for the streaming call to the LB server */

  grpc_metadata_array initial_metadata_recv;  /* initial MD from LB server */
  grpc_metadata_array trailing_metadata_recv; /* trailing MD from LB server */

  /* what's being sent to the LB server. Note that its value may vary if the LB
   * server indicates a redirect. */
  grpc_byte_buffer *request_payload;

  /* response from the LB server, if any. Processed in res_recv_cb() */
  grpc_byte_buffer *response_payload;

  /* the call's status and status detailset in srv_status_rcvd_cb() */
  grpc_status_code status;
  char *status_details;
  size_t status_details_capacity;

  /* pointer back to the enclosing policy */
  glb_lb_policy *glb_policy;
} lb_client_data;

static void md_sent_cb(grpc_exec_ctx *exec_ctx, void *arg, grpc_error *error);
static void req_sent_cb(grpc_exec_ctx *exec_ctx, void *arg, grpc_error *error);
static void res_recv_cb(grpc_exec_ctx *exec_ctx, void *arg, grpc_error *error);
static void close_sent_cb(grpc_exec_ctx *exec_ctx, void *arg,
                          grpc_error *error);
static void srv_status_rcvd_cb(grpc_exec_ctx *exec_ctx, void *arg,
                               grpc_error *error);

static lb_client_data *lb_client_data_create(glb_lb_policy *glb_policy) {
  lb_client_data *lb_client = gpr_malloc(sizeof(lb_client_data));
  memset(lb_client, 0, sizeof(lb_client_data));

  gpr_mu_init(&lb_client->mu);
  grpc_closure_init(&lb_client->md_sent, md_sent_cb, lb_client);

  grpc_closure_init(&lb_client->req_sent, req_sent_cb, lb_client);
  grpc_closure_init(&lb_client->res_rcvd, res_recv_cb, lb_client);
  grpc_closure_init(&lb_client->close_sent, close_sent_cb, lb_client);
  grpc_closure_init(&lb_client->srv_status_rcvd, srv_status_rcvd_cb, lb_client);

  /* TODO(dgq): get the deadline from the client config instead of fabricating
   * one here. */
  lb_client->deadline = gpr_time_add(gpr_now(GPR_CLOCK_MONOTONIC),
                                     gpr_time_from_seconds(3, GPR_TIMESPAN));

  /* Note the following LB call progresses every time there's activity in \a
   * glb_policy->base.interested_parties, which is comprised of the polling
   * entities from \a client_channel. */
  lb_client->lb_call = grpc_channel_create_pollset_set_call(
      glb_policy->lb_channel, NULL, GRPC_PROPAGATE_DEFAULTS,
      glb_policy->base.interested_parties, "/BalanceLoad",
      NULL, /* FIXME(dgq): which "host" value to use? */
      lb_client->deadline, NULL);

  grpc_metadata_array_init(&lb_client->initial_metadata_recv);
  grpc_metadata_array_init(&lb_client->trailing_metadata_recv);

  grpc_grpclb_request *request = grpc_grpclb_request_create(
      "load.balanced.service.name"); /* FIXME(dgq): get the name of the load
                                        balanced service from the resolver */
  gpr_slice request_payload_slice = grpc_grpclb_request_encode(request);
  lb_client->request_payload =
      grpc_raw_byte_buffer_create(&request_payload_slice, 1);
  gpr_slice_unref(request_payload_slice);
  grpc_grpclb_request_destroy(request);

  lb_client->status_details = NULL;
  lb_client->status_details_capacity = 0;
  lb_client->glb_policy = glb_policy;
  return lb_client;
}

static void lb_client_data_destroy(lb_client_data *lb_client) {
  grpc_call_destroy(lb_client->lb_call);
  grpc_metadata_array_destroy(&lb_client->initial_metadata_recv);
  grpc_metadata_array_destroy(&lb_client->trailing_metadata_recv);

  grpc_byte_buffer_destroy(lb_client->request_payload);

  gpr_free(lb_client->status_details);
  gpr_mu_destroy(&lb_client->mu);
  gpr_free(lb_client);
}
static grpc_call *lb_client_data_get_call(lb_client_data *lb_client) {
  return lb_client->lb_call;
}

/*
 * Auxiliary functions and LB client callbacks.
 */
static void query_for_backends(grpc_exec_ctx *exec_ctx,
                               glb_lb_policy *glb_policy) {
  GPR_ASSERT(glb_policy->lb_channel != NULL);

  glb_policy->lb_client = lb_client_data_create(glb_policy);
  grpc_call_error call_error;
  grpc_op ops[1];
  memset(ops, 0, sizeof(ops));
  grpc_op *op = ops;
  op->op = GRPC_OP_SEND_INITIAL_METADATA;
  op->data.send_initial_metadata.count = 0;
  op->flags = 0;
  op->reserved = NULL;
  op++;
  call_error = grpc_call_start_batch_and_execute(
      exec_ctx, glb_policy->lb_client->lb_call, ops, (size_t)(op - ops),
      &glb_policy->lb_client->md_sent);
  GPR_ASSERT(GRPC_CALL_OK == call_error);

  op = ops;
  op->op = GRPC_OP_RECV_STATUS_ON_CLIENT;
  op->data.recv_status_on_client.trailing_metadata =
      &glb_policy->lb_client->trailing_metadata_recv;
  op->data.recv_status_on_client.status = &glb_policy->lb_client->status;
  op->data.recv_status_on_client.status_details =
      &glb_policy->lb_client->status_details;
  op->data.recv_status_on_client.status_details_capacity =
      &glb_policy->lb_client->status_details_capacity;
  op->flags = 0;
  op->reserved = NULL;
  op++;
  call_error = grpc_call_start_batch_and_execute(
      exec_ctx, glb_policy->lb_client->lb_call, ops, (size_t)(op - ops),
      &glb_policy->lb_client->srv_status_rcvd);
  GPR_ASSERT(GRPC_CALL_OK == call_error);
}

static void md_sent_cb(grpc_exec_ctx *exec_ctx, void *arg, grpc_error *error) {
  lb_client_data *lb_client = arg;
  GPR_ASSERT(lb_client->lb_call);
  grpc_op ops[1];
  memset(ops, 0, sizeof(ops));
  grpc_op *op = ops;

  op->op = GRPC_OP_SEND_MESSAGE;
  op->data.send_message = lb_client->request_payload;
  op->flags = 0;
  op->reserved = NULL;
  op++;
  grpc_call_error call_error = grpc_call_start_batch_and_execute(
      exec_ctx, lb_client->lb_call, ops, (size_t)(op - ops),
      &lb_client->req_sent);
  GPR_ASSERT(GRPC_CALL_OK == call_error);
}

static void req_sent_cb(grpc_exec_ctx *exec_ctx, void *arg, grpc_error *error) {
  lb_client_data *lb_client = arg;
  GPR_ASSERT(lb_client->lb_call);

  grpc_op ops[2];
  memset(ops, 0, sizeof(ops));
  grpc_op *op = ops;

  op->op = GRPC_OP_RECV_INITIAL_METADATA;
  op->data.recv_initial_metadata = &lb_client->initial_metadata_recv;
  op->flags = 0;
  op->reserved = NULL;
  op++;

  op->op = GRPC_OP_RECV_MESSAGE;
  op->data.recv_message = &lb_client->response_payload;
  op->flags = 0;
  op->reserved = NULL;
  op++;
  grpc_call_error call_error = grpc_call_start_batch_and_execute(
      exec_ctx, lb_client->lb_call, ops, (size_t)(op - ops),
      &lb_client->res_rcvd);
  GPR_ASSERT(GRPC_CALL_OK == call_error);
}

static void res_recv_cb(grpc_exec_ctx *exec_ctx, void *arg, grpc_error *error) {
  lb_client_data *lb_client = arg;
  grpc_op ops[2];
  memset(ops, 0, sizeof(ops));
  grpc_op *op = ops;
  if (lb_client->response_payload != NULL) {
    /* Received data from the LB server. Look inside
     * lb_client->response_payload, for a serverlist. */
    grpc_byte_buffer_reader bbr;
    grpc_byte_buffer_reader_init(&bbr, lb_client->response_payload);
    gpr_slice response_slice = grpc_byte_buffer_reader_readall(&bbr);
    grpc_byte_buffer_destroy(lb_client->response_payload);
    grpc_grpclb_serverlist *serverlist =
        grpc_grpclb_response_parse_serverlist(response_slice);
    if (serverlist != NULL) {
      gpr_slice_unref(response_slice);
      if (grpc_lb_glb_trace) {
        gpr_log(GPR_INFO, "Serverlist with %zu servers received",
                serverlist->num_servers);
      }

      /* update serverlist */
      if (serverlist->num_servers > 0) {
        if (grpc_grpclb_serverlist_equals(lb_client->glb_policy->serverlist,
                                          serverlist)) {
          if (grpc_lb_glb_trace) {
            gpr_log(GPR_INFO,
                    "Incoming server list identical to current, ignoring.");
          }
        } else { /* new serverlist */
          if (lb_client->glb_policy->serverlist != NULL) {
            /* dispose of the old serverlist */
            grpc_grpclb_destroy_serverlist(lb_client->glb_policy->serverlist);
          }
          /* and update the copy in the glb_lb_policy instance */
          lb_client->glb_policy->serverlist = serverlist;
        }
        if (lb_client->glb_policy->rr_policy == NULL) {
          /* initial "handover", in this case from a null RR policy, meaning
           * it'll just create the first RR policy instance */
          rr_handover(exec_ctx, lb_client->glb_policy, error);
        } else {
          /* unref the RR policy, eventually leading to its substitution with a
           * new one constructed from the received serverlist (see
           * glb_rr_connectivity_changed) */
          GRPC_LB_POLICY_UNREF(exec_ctx, lb_client->glb_policy->rr_policy,
                               "serverlist_received");
        }
      } else {
        if (grpc_lb_glb_trace) {
          gpr_log(GPR_INFO,
                  "Received empty server list. Picks will stay pending until a "
                  "response with > 0 servers is received");
        }
      }

      /* keep listening for serverlist updates */
      op->op = GRPC_OP_RECV_MESSAGE;
      op->data.recv_message = &lb_client->response_payload;
      op->flags = 0;
      op->reserved = NULL;
      op++;
      const grpc_call_error call_error = grpc_call_start_batch_and_execute(
          exec_ctx, lb_client->lb_call, ops, (size_t)(op - ops),
          &lb_client->res_rcvd); /* loop */
      GPR_ASSERT(GRPC_CALL_OK == call_error);
      return;
    }

    GPR_ASSERT(serverlist == NULL);
    gpr_log(GPR_ERROR, "Invalid LB response received: '%s'",
            gpr_dump_slice(response_slice, GPR_DUMP_ASCII));
    gpr_slice_unref(response_slice);

    /* Disconnect from server returning invalid response. */
    op->op = GRPC_OP_SEND_CLOSE_FROM_CLIENT;
    op->flags = 0;
    op->reserved = NULL;
    op++;
    grpc_call_error call_error = grpc_call_start_batch_and_execute(
        exec_ctx, lb_client->lb_call, ops, (size_t)(op - ops),
        &lb_client->close_sent);
    GPR_ASSERT(GRPC_CALL_OK == call_error);
  }
  /* empty payload: call cancelled by server. Cleanups happening in
   * srv_status_rcvd_cb */
}

static void close_sent_cb(grpc_exec_ctx *exec_ctx, void *arg,
                          grpc_error *error) {
  if (grpc_lb_glb_trace) {
    gpr_log(GPR_INFO,
            "Close from LB client sent. Waiting from server status now");
  }
}

static void srv_status_rcvd_cb(grpc_exec_ctx *exec_ctx, void *arg,
                               grpc_error *error) {
  lb_client_data *lb_client = arg;
  if (grpc_lb_glb_trace) {
    gpr_log(GPR_INFO,
            "status from lb server received. Status = %d, Details = '%s', "
            "Capaticy "
            "= %zu",
            lb_client->status, lb_client->status_details,
            lb_client->status_details_capacity);
  }
  /* TODO(dgq): deal with stream termination properly (fire up another one?
   * fail the original call?) */
}

/* Code wiring the policy with the rest of the core */
static const grpc_lb_policy_vtable glb_lb_policy_vtable = {
    glb_destroy,     glb_shutdown,           glb_pick,
    glb_cancel_pick, glb_cancel_picks,       glb_ping_one,
    glb_exit_idle,   glb_check_connectivity, glb_notify_on_state_change};

static void glb_factory_ref(grpc_lb_policy_factory *factory) {}

static void glb_factory_unref(grpc_lb_policy_factory *factory) {}

static const grpc_lb_policy_factory_vtable glb_factory_vtable = {
    glb_factory_ref, glb_factory_unref, glb_create, "grpclb"};

static grpc_lb_policy_factory glb_lb_policy_factory = {&glb_factory_vtable};

grpc_lb_policy_factory *grpc_glb_lb_factory_create() {
  return &glb_lb_policy_factory;
}

/* Plugin registration */
void grpc_lb_policy_grpclb_init() {
  grpc_register_lb_policy(grpc_glb_lb_factory_create());
  grpc_register_tracer("glb", &grpc_lb_glb_trace);
}

void grpc_lb_policy_grpclb_shutdown() {}<|MERGE_RESOLUTION|>--- conflicted
+++ resolved
@@ -227,22 +227,13 @@
 } pending_pick;
 
 static void add_pending_pick(pending_pick **root,
-<<<<<<< HEAD
-                             grpc_metadata_batch *initial_metadata,
-                             uint32_t initial_metadata_flags,
-=======
                              const grpc_lb_policy_pick_args *pick_args,
->>>>>>> b410f80b
                              grpc_connected_subchannel **target,
                              grpc_closure *on_complete) {
   pending_pick *pp = gpr_malloc(sizeof(*pp));
   memset(pp, 0, sizeof(pending_pick));
   memset(&pp->wrapped_on_complete_arg, 0, sizeof(wrapped_rr_closure_arg));
   pp->next = *root;
-<<<<<<< HEAD
-=======
-  pp->pollent = pick_args->pollent;
->>>>>>> b410f80b
   pp->target = target;
   pp->initial_metadata = pick_args->initial_metadata;
   pp->initial_metadata_flags = pick_args->initial_metadata_flags;
@@ -509,16 +500,11 @@
       gpr_log(GPR_INFO, "Pending pick about to PICK from 0x%" PRIxPTR "",
               (intptr_t)glb_policy->rr_policy);
     }
-<<<<<<< HEAD
-    grpc_lb_policy_pick(exec_ctx, glb_policy->rr_policy, pp->initial_metadata,
-                        pp->initial_metadata_flags, pp->target,
-=======
     const grpc_lb_policy_pick_args pick_args = {
         pp->pollent, pp->initial_metadata, pp->initial_metadata_flags,
         pp->lb_token_mdelem_storage};
     grpc_lb_policy_pick(exec_ctx, glb_policy->rr_policy, &pick_args, pp->target,
                         (void **)&pp->wrapped_on_complete_arg.lb_token,
->>>>>>> b410f80b
                         &pp->wrapped_on_complete);
     pp->wrapped_on_complete_arg.owning_pending_node = pp;
   }
@@ -769,14 +755,8 @@
 }
 
 static int glb_pick(grpc_exec_ctx *exec_ctx, grpc_lb_policy *pol,
-<<<<<<< HEAD
-                    grpc_metadata_batch *initial_metadata,
-                    uint32_t initial_metadata_flags,
-                    grpc_connected_subchannel **target,
-=======
                     const grpc_lb_policy_pick_args *pick_args,
                     grpc_connected_subchannel **target, void **user_data,
->>>>>>> b410f80b
                     grpc_closure *on_complete) {
   glb_lb_policy *glb_policy = (glb_lb_policy *)pol;
 
@@ -808,14 +788,9 @@
     glb_policy->wc_arg.owning_pending_node = NULL;
     grpc_closure_init(&glb_policy->wrapped_on_complete, wrapped_rr_closure,
                       &glb_policy->wc_arg);
-<<<<<<< HEAD
-    r = grpc_lb_policy_pick(exec_ctx, glb_policy->rr_policy, initial_metadata,
-                            initial_metadata_flags, target,
-=======
 
     r = grpc_lb_policy_pick(exec_ctx, glb_policy->rr_policy, pick_args, target,
                             (void **)&glb_policy->wc_arg.lb_token,
->>>>>>> b410f80b
                             &glb_policy->wrapped_on_complete);
     if (r != 0) {
       /* synchronous grpc_lb_policy_pick call. Unref the RR policy. */
@@ -831,15 +806,10 @@
           GRPC_MDELEM_REF(glb_policy->wc_arg.lb_token));
     }
   } else {
-<<<<<<< HEAD
-    add_pending_pick(&glb_policy->pending_picks, initial_metadata,
-                     initial_metadata_flags, target, on_complete);
-=======
     grpc_polling_entity_add_to_pollset_set(exec_ctx, pick_args->pollent,
                                            glb_policy->base.interested_parties);
     add_pending_pick(&glb_policy->pending_picks, pick_args, target,
                      on_complete);
->>>>>>> b410f80b
 
     if (!glb_policy->started_picking) {
       start_picking(exec_ctx, glb_policy);
