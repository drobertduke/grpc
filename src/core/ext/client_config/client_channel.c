/*
 *
 * Copyright 2015, Google Inc.
 * All rights reserved.
 *
 * Redistribution and use in source and binary forms, with or without
 * modification, are permitted provided that the following conditions are
 * met:
 *
 *     * Redistributions of source code must retain the above copyright
 * notice, this list of conditions and the following disclaimer.
 *     * Redistributions in binary form must reproduce the above
 * copyright notice, this list of conditions and the following disclaimer
 * in the documentation and/or other materials provided with the
 * distribution.
 *     * Neither the name of Google Inc. nor the names of its
 * contributors may be used to endorse or promote products derived from
 * this software without specific prior written permission.
 *
 * THIS SOFTWARE IS PROVIDED BY THE COPYRIGHT HOLDERS AND CONTRIBUTORS
 * "AS IS" AND ANY EXPRESS OR IMPLIED WARRANTIES, INCLUDING, BUT NOT
 * LIMITED TO, THE IMPLIED WARRANTIES OF MERCHANTABILITY AND FITNESS FOR
 * A PARTICULAR PURPOSE ARE DISCLAIMED. IN NO EVENT SHALL THE COPYRIGHT
 * OWNER OR CONTRIBUTORS BE LIABLE FOR ANY DIRECT, INDIRECT, INCIDENTAL,
 * SPECIAL, EXEMPLARY, OR CONSEQUENTIAL DAMAGES (INCLUDING, BUT NOT
 * LIMITED TO, PROCUREMENT OF SUBSTITUTE GOODS OR SERVICES; LOSS OF USE,
 * DATA, OR PROFITS; OR BUSINESS INTERRUPTION) HOWEVER CAUSED AND ON ANY
 * THEORY OF LIABILITY, WHETHER IN CONTRACT, STRICT LIABILITY, OR TORT
 * (INCLUDING NEGLIGENCE OR OTHERWISE) ARISING IN ANY WAY OUT OF THE USE
 * OF THIS SOFTWARE, EVEN IF ADVISED OF THE POSSIBILITY OF SUCH DAMAGE.
 *
 */

#include "src/core/ext/client_config/client_channel.h"

#include <stdbool.h>
#include <stdio.h>
#include <string.h>

#include <grpc/support/alloc.h>
#include <grpc/support/log.h>
#include <grpc/support/sync.h>
#include <grpc/support/useful.h>

#include "src/core/ext/client_config/lb_policy_registry.h"
#include "src/core/ext/client_config/method_config.h"
#include "src/core/ext/client_config/subchannel.h"
#include "src/core/lib/channel/channel_args.h"
#include "src/core/lib/channel/connected_channel.h"
#include "src/core/lib/channel/deadline_filter.h"
#include "src/core/lib/iomgr/iomgr.h"
#include "src/core/lib/iomgr/polling_entity.h"
#include "src/core/lib/profiling/timers.h"
#include "src/core/lib/support/string.h"
#include "src/core/lib/surface/channel.h"
#include "src/core/lib/transport/connectivity_state.h"
#include "src/core/lib/transport/metadata.h"
#include "src/core/lib/transport/metadata_batch.h"
#include "src/core/lib/transport/static_metadata.h"

/* Client channel implementation */

/*************************************************************************
 * CHANNEL-WIDE FUNCTIONS
 */

typedef struct client_channel_channel_data {
  /** resolver for this channel */
  grpc_resolver *resolver;
  /** have we started resolving this channel */
  bool started_resolving;
  /** client channel factory */
  grpc_client_channel_factory *client_channel_factory;

  /** mutex protecting all variables below in this data structure */
  gpr_mu mu;
  /** currently active load balancer */
  grpc_lb_policy *lb_policy;
  /** method config table */
  grpc_method_config_table *method_config_table;
  /** incoming resolver result - set by resolver.next() */
  grpc_resolver_result *resolver_result;
  /** a list of closures that are all waiting for config to come in */
  grpc_closure_list waiting_for_config_closures;
  /** resolver callback */
  grpc_closure on_resolver_result_changed;
  /** connectivity state being tracked */
  grpc_connectivity_state_tracker state_tracker;
  /** when an lb_policy arrives, should we try to exit idle */
  bool exit_idle_when_lb_policy_arrives;
  /** owning stack */
  grpc_channel_stack *owning_stack;
  /** interested parties (owned) */
  grpc_pollset_set *interested_parties;
} channel_data;

/** We create one watcher for each new lb_policy that is returned from a
    resolver, to watch for state changes from the lb_policy. When a state
    change is seen, we update the channel, and create a new watcher. */
typedef struct {
  channel_data *chand;
  grpc_closure on_changed;
  grpc_connectivity_state state;
  grpc_lb_policy *lb_policy;
} lb_policy_connectivity_watcher;

static void watch_lb_policy(grpc_exec_ctx *exec_ctx, channel_data *chand,
                            grpc_lb_policy *lb_policy,
                            grpc_connectivity_state current_state);

static void set_channel_connectivity_state_locked(grpc_exec_ctx *exec_ctx,
                                                  channel_data *chand,
                                                  grpc_connectivity_state state,
                                                  grpc_error *error,
                                                  const char *reason) {
  if ((state == GRPC_CHANNEL_TRANSIENT_FAILURE ||
       state == GRPC_CHANNEL_SHUTDOWN) &&
      chand->lb_policy != NULL) {
    /* cancel fail-fast picks */
    grpc_lb_policy_cancel_picks(
        exec_ctx, chand->lb_policy,
        /* mask= */ GRPC_INITIAL_METADATA_IGNORE_CONNECTIVITY,
        /* check= */ 0, GRPC_ERROR_REF(error));
  }
  grpc_connectivity_state_set(exec_ctx, &chand->state_tracker, state, error,
                              reason);
}

static void on_lb_policy_state_changed_locked(grpc_exec_ctx *exec_ctx,
                                              lb_policy_connectivity_watcher *w,
                                              grpc_error *error) {
  grpc_connectivity_state publish_state = w->state;
  /* check if the notification is for a stale policy */
  if (w->lb_policy != w->chand->lb_policy) return;

  if (publish_state == GRPC_CHANNEL_SHUTDOWN && w->chand->resolver != NULL) {
    publish_state = GRPC_CHANNEL_TRANSIENT_FAILURE;
    grpc_resolver_channel_saw_error(exec_ctx, w->chand->resolver);
    GRPC_LB_POLICY_UNREF(exec_ctx, w->chand->lb_policy, "channel");
    w->chand->lb_policy = NULL;
  }
  set_channel_connectivity_state_locked(exec_ctx, w->chand, publish_state,
                                        GRPC_ERROR_REF(error), "lb_changed");
  if (w->state != GRPC_CHANNEL_SHUTDOWN) {
    watch_lb_policy(exec_ctx, w->chand, w->lb_policy, w->state);
  }
}

static void on_lb_policy_state_changed(grpc_exec_ctx *exec_ctx, void *arg,
                                       grpc_error *error) {
  lb_policy_connectivity_watcher *w = arg;

  gpr_mu_lock(&w->chand->mu);
  on_lb_policy_state_changed_locked(exec_ctx, w, error);
  gpr_mu_unlock(&w->chand->mu);

  GRPC_CHANNEL_STACK_UNREF(exec_ctx, w->chand->owning_stack, "watch_lb_policy");
  gpr_free(w);
}

static void watch_lb_policy(grpc_exec_ctx *exec_ctx, channel_data *chand,
                            grpc_lb_policy *lb_policy,
                            grpc_connectivity_state current_state) {
  lb_policy_connectivity_watcher *w = gpr_malloc(sizeof(*w));
  GRPC_CHANNEL_STACK_REF(chand->owning_stack, "watch_lb_policy");

  w->chand = chand;
  grpc_closure_init(&w->on_changed, on_lb_policy_state_changed, w);
  w->state = current_state;
  w->lb_policy = lb_policy;
  grpc_lb_policy_notify_on_state_change(exec_ctx, lb_policy, &w->state,
                                        &w->on_changed);
}

static void on_resolver_result_changed(grpc_exec_ctx *exec_ctx, void *arg,
                                       grpc_error *error) {
  channel_data *chand = arg;
  grpc_lb_policy *lb_policy = NULL;
  grpc_lb_policy *old_lb_policy;
  grpc_method_config_table *method_config_table = NULL;
  grpc_connectivity_state state = GRPC_CHANNEL_TRANSIENT_FAILURE;
  bool exit_idle = false;
  grpc_error *state_error = GRPC_ERROR_CREATE("No load balancing policy");

  if (chand->resolver_result != NULL) {
    grpc_lb_policy_args lb_policy_args;
    lb_policy_args.server_name =
        grpc_resolver_result_get_server_name(chand->resolver_result);
    lb_policy_args.addresses =
        grpc_resolver_result_get_addresses(chand->resolver_result);
    lb_policy_args.additional_args =
        grpc_resolver_result_get_lb_policy_args(chand->resolver_result);
    lb_policy_args.client_channel_factory = chand->client_channel_factory;
    lb_policy = grpc_lb_policy_create(
        exec_ctx,
        grpc_resolver_result_get_lb_policy_name(chand->resolver_result),
        &lb_policy_args);
    if (lb_policy != NULL) {
      GRPC_LB_POLICY_REF(lb_policy, "config_change");
      GRPC_ERROR_UNREF(state_error);
      state =
          grpc_lb_policy_check_connectivity(exec_ctx, lb_policy, &state_error);
    }
    const grpc_arg *channel_arg = grpc_channel_args_find(
        lb_policy_args.additional_args, GRPC_ARG_SERVICE_CONFIG);
    if (channel_arg != NULL) {
      GPR_ASSERT(channel_arg->type == GRPC_ARG_POINTER);
      method_config_table = grpc_method_config_table_ref(
          (grpc_method_config_table *)channel_arg->value.pointer.p);
    }
    grpc_resolver_result_unref(exec_ctx, chand->resolver_result);
    chand->resolver_result = NULL;
  }

  if (lb_policy != NULL) {
    grpc_pollset_set_add_pollset_set(exec_ctx, lb_policy->interested_parties,
                                     chand->interested_parties);
  }

  gpr_mu_lock(&chand->mu);
  old_lb_policy = chand->lb_policy;
  chand->lb_policy = lb_policy;
  if (chand->method_config_table != NULL) {
    grpc_method_config_table_unref(chand->method_config_table);
  }
  chand->method_config_table = method_config_table;
  if (lb_policy != NULL) {
    grpc_exec_ctx_enqueue_list(exec_ctx, &chand->waiting_for_config_closures,
                               NULL);
  } else if (chand->resolver == NULL /* disconnected */) {
    grpc_closure_list_fail_all(
        &chand->waiting_for_config_closures,
        GRPC_ERROR_CREATE_REFERENCING("Channel disconnected", &error, 1));
    grpc_exec_ctx_enqueue_list(exec_ctx, &chand->waiting_for_config_closures,
                               NULL);
  }
  if (lb_policy != NULL && chand->exit_idle_when_lb_policy_arrives) {
    GRPC_LB_POLICY_REF(lb_policy, "exit_idle");
    exit_idle = true;
    chand->exit_idle_when_lb_policy_arrives = false;
  }

  if (error == GRPC_ERROR_NONE && chand->resolver) {
    set_channel_connectivity_state_locked(
        exec_ctx, chand, state, GRPC_ERROR_REF(state_error), "new_lb+resolver");
    if (lb_policy != NULL) {
      watch_lb_policy(exec_ctx, chand, lb_policy, state);
    }
    GRPC_CHANNEL_STACK_REF(chand->owning_stack, "resolver");
    grpc_resolver_next(exec_ctx, chand->resolver, &chand->resolver_result,
                       &chand->on_resolver_result_changed);
    gpr_mu_unlock(&chand->mu);
  } else {
    if (chand->resolver != NULL) {
      grpc_resolver_shutdown(exec_ctx, chand->resolver);
      GRPC_RESOLVER_UNREF(exec_ctx, chand->resolver, "channel");
      chand->resolver = NULL;
    }
    grpc_error *refs[] = {error, state_error};
    set_channel_connectivity_state_locked(
        exec_ctx, chand, GRPC_CHANNEL_SHUTDOWN,
        GRPC_ERROR_CREATE_REFERENCING("Got config after disconnection", refs,
                                      GPR_ARRAY_SIZE(refs)),
        "resolver_gone");
    gpr_mu_unlock(&chand->mu);
  }

  if (exit_idle) {
    grpc_lb_policy_exit_idle(exec_ctx, lb_policy);
    GRPC_LB_POLICY_UNREF(exec_ctx, lb_policy, "exit_idle");
  }

  if (old_lb_policy != NULL) {
    grpc_pollset_set_del_pollset_set(
        exec_ctx, old_lb_policy->interested_parties, chand->interested_parties);
    GRPC_LB_POLICY_UNREF(exec_ctx, old_lb_policy, "channel");
  }

  if (lb_policy != NULL) {
    GRPC_LB_POLICY_UNREF(exec_ctx, lb_policy, "config_change");
  }

  GRPC_CHANNEL_STACK_UNREF(exec_ctx, chand->owning_stack, "resolver");
  GRPC_ERROR_UNREF(state_error);
}

static void cc_start_transport_op(grpc_exec_ctx *exec_ctx,
                                  grpc_channel_element *elem,
                                  grpc_transport_op *op) {
  channel_data *chand = elem->channel_data;

  grpc_exec_ctx_sched(exec_ctx, op->on_consumed, GRPC_ERROR_NONE, NULL);

  GPR_ASSERT(op->set_accept_stream == false);
  if (op->bind_pollset != NULL) {
    grpc_pollset_set_add_pollset(exec_ctx, chand->interested_parties,
                                 op->bind_pollset);
  }

  gpr_mu_lock(&chand->mu);
  if (op->on_connectivity_state_change != NULL) {
    grpc_connectivity_state_notify_on_state_change(
        exec_ctx, &chand->state_tracker, op->connectivity_state,
        op->on_connectivity_state_change);
    op->on_connectivity_state_change = NULL;
    op->connectivity_state = NULL;
  }

  if (op->send_ping != NULL) {
    if (chand->lb_policy == NULL) {
      grpc_exec_ctx_sched(exec_ctx, op->send_ping,
                          GRPC_ERROR_CREATE("Ping with no load balancing"),
                          NULL);
    } else {
      grpc_lb_policy_ping_one(exec_ctx, chand->lb_policy, op->send_ping);
      op->bind_pollset = NULL;
    }
    op->send_ping = NULL;
  }

  if (op->disconnect_with_error != GRPC_ERROR_NONE) {
    if (chand->resolver != NULL) {
      set_channel_connectivity_state_locked(
          exec_ctx, chand, GRPC_CHANNEL_SHUTDOWN,
          GRPC_ERROR_REF(op->disconnect_with_error), "disconnect");
      grpc_resolver_shutdown(exec_ctx, chand->resolver);
      GRPC_RESOLVER_UNREF(exec_ctx, chand->resolver, "channel");
      chand->resolver = NULL;
      if (!chand->started_resolving) {
        grpc_closure_list_fail_all(&chand->waiting_for_config_closures,
                                   GRPC_ERROR_REF(op->disconnect_with_error));
        grpc_exec_ctx_enqueue_list(exec_ctx,
                                   &chand->waiting_for_config_closures, NULL);
      }
      if (chand->lb_policy != NULL) {
        grpc_pollset_set_del_pollset_set(exec_ctx,
                                         chand->lb_policy->interested_parties,
                                         chand->interested_parties);
        GRPC_LB_POLICY_UNREF(exec_ctx, chand->lb_policy, "channel");
        chand->lb_policy = NULL;
      }
    }
    GRPC_ERROR_UNREF(op->disconnect_with_error);
  }
  gpr_mu_unlock(&chand->mu);
}

/* Constructor for channel_data */
static void cc_init_channel_elem(grpc_exec_ctx *exec_ctx,
                                 grpc_channel_element *elem,
                                 grpc_channel_element_args *args) {
  channel_data *chand = elem->channel_data;

  memset(chand, 0, sizeof(*chand));

  GPR_ASSERT(args->is_last);
  GPR_ASSERT(elem->filter == &grpc_client_channel_filter);

  gpr_mu_init(&chand->mu);
  grpc_closure_init(&chand->on_resolver_result_changed,
                    on_resolver_result_changed, chand);
  chand->owning_stack = args->channel_stack;

  grpc_connectivity_state_init(&chand->state_tracker, GRPC_CHANNEL_IDLE,
                               "client_channel");
  chand->interested_parties = grpc_pollset_set_create();
}

/* Destructor for channel_data */
static void cc_destroy_channel_elem(grpc_exec_ctx *exec_ctx,
                                    grpc_channel_element *elem) {
  channel_data *chand = elem->channel_data;

  if (chand->resolver != NULL) {
    grpc_resolver_shutdown(exec_ctx, chand->resolver);
    GRPC_RESOLVER_UNREF(exec_ctx, chand->resolver, "channel");
  }
  if (chand->client_channel_factory != NULL) {
    grpc_client_channel_factory_unref(exec_ctx, chand->client_channel_factory);
  }
  if (chand->lb_policy != NULL) {
    grpc_pollset_set_del_pollset_set(exec_ctx,
                                     chand->lb_policy->interested_parties,
                                     chand->interested_parties);
    GRPC_LB_POLICY_UNREF(exec_ctx, chand->lb_policy, "channel");
  }
  if (chand->method_config_table != NULL) {
    grpc_method_config_table_unref(chand->method_config_table);
  }
  grpc_connectivity_state_destroy(exec_ctx, &chand->state_tracker);
  grpc_pollset_set_destroy(chand->interested_parties);
  gpr_mu_destroy(&chand->mu);
}

/*************************************************************************
 * PER-CALL FUNCTIONS
 */

#define GET_CALL(call_data) \
  ((grpc_subchannel_call *)(gpr_atm_acq_load(&(call_data)->subchannel_call)))

#define CANCELLED_CALL ((grpc_subchannel_call *)1)

typedef enum {
  GRPC_SUBCHANNEL_CALL_HOLDER_NOT_CREATING,
  GRPC_SUBCHANNEL_CALL_HOLDER_PICKING_SUBCHANNEL
} subchannel_creation_phase;

/** Call data.  Holds a pointer to grpc_subchannel_call and the
    associated machinery to create such a pointer.
    Handles queueing of stream ops until a call object is ready, waiting
    for initial metadata before trying to create a call object,
    and handling cancellation gracefully. */
typedef struct client_channel_call_data {
  // State for handling deadlines.
  // The code in deadline_filter.c requires this to be the first field.
  // TODO(roth): This is slightly sub-optimal in that grpc_deadline_state
  // and this struct both independently store a pointer to the call
  // stack and each has its own mutex.  If/when we have time, find a way
  // to avoid this without breaking the grpc_deadline_state abstraction.
  grpc_deadline_state deadline_state;
  gpr_timespec deadline;

  grpc_error *cancel_error;

  /** either 0 for no call, 1 for cancelled, or a pointer to a
      grpc_subchannel_call */
  gpr_atm subchannel_call;

  gpr_mu mu;

  subchannel_creation_phase creation_phase;
  grpc_connected_subchannel *connected_subchannel;
  grpc_polling_entity *pollent;

  grpc_mdstr *path;
  grpc_method_config *method_config;

  grpc_transport_stream_op **waiting_ops;
  size_t waiting_ops_count;
  size_t waiting_ops_capacity;

  grpc_closure next_step;

  grpc_call_stack *owning_call;

  grpc_linked_mdelem lb_token_mdelem;
} call_data;

static void add_waiting_locked(call_data *calld, grpc_transport_stream_op *op) {
  GPR_TIMER_BEGIN("add_waiting_locked", 0);
  if (calld->waiting_ops_count == calld->waiting_ops_capacity) {
    calld->waiting_ops_capacity = GPR_MAX(3, 2 * calld->waiting_ops_capacity);
    calld->waiting_ops =
        gpr_realloc(calld->waiting_ops,
                    calld->waiting_ops_capacity * sizeof(*calld->waiting_ops));
  }
  calld->waiting_ops[calld->waiting_ops_count++] = op;
  GPR_TIMER_END("add_waiting_locked", 0);
}

static void fail_locked(grpc_exec_ctx *exec_ctx, call_data *calld,
                        grpc_error *error) {
  size_t i;
  for (i = 0; i < calld->waiting_ops_count; i++) {
    grpc_transport_stream_op_finish_with_failure(
        exec_ctx, calld->waiting_ops[i], GRPC_ERROR_REF(error));
  }
  calld->waiting_ops_count = 0;
  GRPC_ERROR_UNREF(error);
}

typedef struct {
  grpc_transport_stream_op **ops;
  size_t nops;
  grpc_subchannel_call *call;
} retry_ops_args;

static void retry_ops(grpc_exec_ctx *exec_ctx, void *args, grpc_error *error) {
  retry_ops_args *a = args;
  size_t i;
  for (i = 0; i < a->nops; i++) {
    grpc_subchannel_call_process_op(exec_ctx, a->call, a->ops[i]);
  }
  GRPC_SUBCHANNEL_CALL_UNREF(exec_ctx, a->call, "retry_ops");
  gpr_free(a->ops);
  gpr_free(a);
}

static void retry_waiting_locked(grpc_exec_ctx *exec_ctx, call_data *calld) {
  if (calld->waiting_ops_count == 0) {
    return;
  }

  retry_ops_args *a = gpr_malloc(sizeof(*a));
  a->ops = calld->waiting_ops;
  a->nops = calld->waiting_ops_count;
  a->call = GET_CALL(calld);
  if (a->call == CANCELLED_CALL) {
    gpr_free(a);
    fail_locked(exec_ctx, calld, GRPC_ERROR_CANCELLED);
    return;
  }
  calld->waiting_ops = NULL;
  calld->waiting_ops_count = 0;
  calld->waiting_ops_capacity = 0;
  GRPC_SUBCHANNEL_CALL_REF(a->call, "retry_ops");
  grpc_exec_ctx_sched(exec_ctx, grpc_closure_create(retry_ops, a),
                      GRPC_ERROR_NONE, NULL);
}

static void subchannel_ready(grpc_exec_ctx *exec_ctx, void *arg,
                             grpc_error *error) {
  grpc_call_element *elem = arg;
  call_data *calld = elem->call_data;
  channel_data *chand = elem->channel_data;
  gpr_mu_lock(&calld->mu);
  GPR_ASSERT(calld->creation_phase ==
             GRPC_SUBCHANNEL_CALL_HOLDER_PICKING_SUBCHANNEL);
  calld->creation_phase = GRPC_SUBCHANNEL_CALL_HOLDER_NOT_CREATING;
  if (calld->connected_subchannel == NULL) {
    gpr_atm_no_barrier_store(&calld->subchannel_call, 1);
    fail_locked(exec_ctx, calld, GRPC_ERROR_CREATE_REFERENCING(
                                     "Failed to create subchannel", &error, 1));
  } else if (GET_CALL(calld) == CANCELLED_CALL) {
    /* already cancelled before subchannel became ready */
    fail_locked(exec_ctx, calld,
                GRPC_ERROR_CREATE_REFERENCING(
                    "Cancelled before creating subchannel", &error, 1));
  } else {
    /* Get method config. */
// FIXME: need to actually use the config data!
// FIXME: think about refcounting vs. atomicity here
    if (chand->method_config_table != NULL) {
      calld->method_config = grpc_method_config_table_get_method_config(
          chand->method_config_table, calld->path);
    }
    /* Create call on subchannel. */
    grpc_subchannel_call *subchannel_call = NULL;
    grpc_error *new_error = grpc_connected_subchannel_create_call(
        exec_ctx, calld->connected_subchannel, calld->pollent, calld->deadline,
        &subchannel_call);
    if (new_error != GRPC_ERROR_NONE) {
      new_error = grpc_error_add_child(new_error, error);
      subchannel_call = CANCELLED_CALL;
      fail_locked(exec_ctx, calld, new_error);
    }
    gpr_atm_rel_store(&calld->subchannel_call,
                      (gpr_atm)(uintptr_t)subchannel_call);
    retry_waiting_locked(exec_ctx, calld);
  }
  gpr_mu_unlock(&calld->mu);
  GRPC_CALL_STACK_UNREF(exec_ctx, calld->owning_call, "pick_subchannel");
}

static char *cc_get_peer(grpc_exec_ctx *exec_ctx, grpc_call_element *elem) {
  call_data *calld = elem->call_data;
  grpc_subchannel_call *subchannel_call = GET_CALL(calld);
  if (subchannel_call == NULL || subchannel_call == CANCELLED_CALL) {
    return NULL;
  } else {
    return grpc_subchannel_call_get_peer(exec_ctx, subchannel_call);
  }
}

typedef struct {
  grpc_metadata_batch *initial_metadata;
  uint32_t initial_metadata_flags;
  grpc_connected_subchannel **connected_subchannel;
  grpc_closure *on_ready;
  grpc_call_element *elem;
  grpc_closure closure;
} continue_picking_args;

static bool pick_subchannel(grpc_exec_ctx *exec_ctx, grpc_call_element *elem,
                            grpc_metadata_batch *initial_metadata,
                            uint32_t initial_metadata_flags,
                            grpc_connected_subchannel **connected_subchannel,
                            grpc_closure *on_ready, grpc_error *error);

static void continue_picking(grpc_exec_ctx *exec_ctx, void *arg,
                             grpc_error *error) {
  continue_picking_args *cpa = arg;
  if (cpa->connected_subchannel == NULL) {
    /* cancelled, do nothing */
  } else if (error != GRPC_ERROR_NONE) {
    grpc_exec_ctx_sched(exec_ctx, cpa->on_ready, GRPC_ERROR_REF(error), NULL);
  } else if (pick_subchannel(exec_ctx, cpa->elem, cpa->initial_metadata,
                             cpa->initial_metadata_flags,
                             cpa->connected_subchannel, cpa->on_ready,
                             GRPC_ERROR_NONE)) {
    grpc_exec_ctx_sched(exec_ctx, cpa->on_ready, GRPC_ERROR_NONE, NULL);
  }
  gpr_free(cpa);
}

static bool pick_subchannel(grpc_exec_ctx *exec_ctx, grpc_call_element *elem,
                            grpc_metadata_batch *initial_metadata,
                            uint32_t initial_metadata_flags,
                            grpc_connected_subchannel **connected_subchannel,
                            grpc_closure *on_ready, grpc_error *error) {
  GPR_TIMER_BEGIN("pick_subchannel", 0);

  channel_data *chand = elem->channel_data;
  call_data *calld = elem->call_data;
  continue_picking_args *cpa;
  grpc_closure *closure;

  GPR_ASSERT(connected_subchannel);

  gpr_mu_lock(&chand->mu);
  if (initial_metadata == NULL) {
    if (chand->lb_policy != NULL) {
      grpc_lb_policy_cancel_pick(exec_ctx, chand->lb_policy,
                                 connected_subchannel, GRPC_ERROR_REF(error));
    }
    for (closure = chand->waiting_for_config_closures.head; closure != NULL;
         closure = closure->next_data.next) {
      cpa = closure->cb_arg;
      if (cpa->connected_subchannel == connected_subchannel) {
        cpa->connected_subchannel = NULL;
        grpc_exec_ctx_sched(
            exec_ctx, cpa->on_ready,
            GRPC_ERROR_CREATE_REFERENCING("Pick cancelled", &error, 1), NULL);
      }
    }
    gpr_mu_unlock(&chand->mu);
    GPR_TIMER_END("pick_subchannel", 0);
    GRPC_ERROR_UNREF(error);
    return true;
  }
  GPR_ASSERT(error == GRPC_ERROR_NONE);
  if (chand->lb_policy != NULL) {
    grpc_lb_policy *lb_policy = chand->lb_policy;
    int r;
    GRPC_LB_POLICY_REF(lb_policy, "pick_subchannel");
    gpr_mu_unlock(&chand->mu);
    const grpc_lb_policy_pick_args inputs = {calld->pollent, initial_metadata,
                                             initial_metadata_flags,
                                             &calld->lb_token_mdelem};
    r = grpc_lb_policy_pick(exec_ctx, lb_policy, &inputs, connected_subchannel,
                            NULL, on_ready);
    GRPC_LB_POLICY_UNREF(exec_ctx, lb_policy, "pick_subchannel");
    GPR_TIMER_END("pick_subchannel", 0);
    return r;
  }
  if (chand->resolver != NULL && !chand->started_resolving) {
    chand->started_resolving = true;
    GRPC_CHANNEL_STACK_REF(chand->owning_stack, "resolver");
    grpc_resolver_next(exec_ctx, chand->resolver, &chand->resolver_result,
                       &chand->on_resolver_result_changed);
  }
  if (chand->resolver != NULL) {
    cpa = gpr_malloc(sizeof(*cpa));
    cpa->initial_metadata = initial_metadata;
    cpa->initial_metadata_flags = initial_metadata_flags;
    cpa->connected_subchannel = connected_subchannel;
    cpa->on_ready = on_ready;
    cpa->elem = elem;
    grpc_closure_init(&cpa->closure, continue_picking, cpa);
    grpc_closure_list_append(&chand->waiting_for_config_closures, &cpa->closure,
                             GRPC_ERROR_NONE);
  } else {
    grpc_exec_ctx_sched(exec_ctx, on_ready, GRPC_ERROR_CREATE("Disconnected"),
                        NULL);
  }
  gpr_mu_unlock(&chand->mu);

  GPR_TIMER_END("pick_subchannel", 0);
  return false;
}

// The logic here is fairly complicated, due to (a) the fact that we
// need to handle the case where we receive the send op before the
// initial metadata op, and (b) the need for efficiency, especially in
// the streaming case.
// TODO(ctiller): Explain this more thoroughly.
static void cc_start_transport_stream_op(grpc_exec_ctx *exec_ctx,
                                         grpc_call_element *elem,
                                         grpc_transport_stream_op *op) {
  call_data *calld = elem->call_data;
  GRPC_CALL_LOG_OP(GPR_INFO, elem, op);
  grpc_deadline_state_client_start_transport_stream_op(exec_ctx, elem, op);
  /* try to (atomically) get the call */
  grpc_subchannel_call *call = GET_CALL(calld);
  GPR_TIMER_BEGIN("cc_start_transport_stream_op", 0);
  if (call == CANCELLED_CALL) {
    grpc_transport_stream_op_finish_with_failure(
        exec_ctx, op, GRPC_ERROR_REF(calld->cancel_error));
    GPR_TIMER_END("cc_start_transport_stream_op", 0);
    return;
  }
  if (call != NULL) {
    grpc_subchannel_call_process_op(exec_ctx, call, op);
    GPR_TIMER_END("cc_start_transport_stream_op", 0);
    return;
  }
  /* we failed; lock and figure out what to do */
  gpr_mu_lock(&calld->mu);
retry:
  /* need to recheck that another thread hasn't set the call */
  call = GET_CALL(calld);
  if (call == CANCELLED_CALL) {
    gpr_mu_unlock(&calld->mu);
    grpc_transport_stream_op_finish_with_failure(
        exec_ctx, op, GRPC_ERROR_REF(calld->cancel_error));
    GPR_TIMER_END("cc_start_transport_stream_op", 0);
    return;
  }
  if (call != NULL) {
    gpr_mu_unlock(&calld->mu);
    grpc_subchannel_call_process_op(exec_ctx, call, op);
    GPR_TIMER_END("cc_start_transport_stream_op", 0);
    return;
  }
  /* if this is a cancellation, then we can raise our cancelled flag */
  if (op->cancel_error != GRPC_ERROR_NONE) {
    if (!gpr_atm_rel_cas(&calld->subchannel_call, 0,
                         (gpr_atm)(uintptr_t)CANCELLED_CALL)) {
      goto retry;
    } else {
      // Stash a copy of cancel_error in our call data, so that we can use
      // it for subsequent operations.  This ensures that if the call is
      // cancelled before any ops are passed down (e.g., if the deadline
      // is in the past when the call starts), we can return the right
      // error to the caller when the first op does get passed down.
      calld->cancel_error = GRPC_ERROR_REF(op->cancel_error);
      switch (calld->creation_phase) {
        case GRPC_SUBCHANNEL_CALL_HOLDER_NOT_CREATING:
          fail_locked(exec_ctx, calld, GRPC_ERROR_REF(op->cancel_error));
          break;
        case GRPC_SUBCHANNEL_CALL_HOLDER_PICKING_SUBCHANNEL:
          pick_subchannel(exec_ctx, elem, NULL, 0, &calld->connected_subchannel,
                          NULL, GRPC_ERROR_REF(op->cancel_error));
          break;
      }
      gpr_mu_unlock(&calld->mu);
      grpc_transport_stream_op_finish_with_failure(
          exec_ctx, op, GRPC_ERROR_REF(op->cancel_error));
      GPR_TIMER_END("cc_start_transport_stream_op", 0);
      return;
    }
  }
  /* if we don't have a subchannel, try to get one */
  if (calld->creation_phase == GRPC_SUBCHANNEL_CALL_HOLDER_NOT_CREATING &&
      calld->connected_subchannel == NULL &&
      op->send_initial_metadata != NULL) {
    for (grpc_linked_mdelem *mdelem = op->send_initial_metadata->list.head;
         mdelem != NULL; mdelem = mdelem->next) {
      if (mdelem->md->key == GRPC_MDSTR_PATH) {
        calld->path = GRPC_MDSTR_REF(mdelem->md->value);
        break;
      }
    }
    calld->creation_phase = GRPC_SUBCHANNEL_CALL_HOLDER_PICKING_SUBCHANNEL;
    grpc_closure_init(&calld->next_step, subchannel_ready, elem);
    GRPC_CALL_STACK_REF(calld->owning_call, "pick_subchannel");
    if (pick_subchannel(exec_ctx, elem, op->send_initial_metadata,
                        op->send_initial_metadata_flags,
                        &calld->connected_subchannel, &calld->next_step,
                        GRPC_ERROR_NONE)) {
      calld->creation_phase = GRPC_SUBCHANNEL_CALL_HOLDER_NOT_CREATING;
      GRPC_CALL_STACK_UNREF(exec_ctx, calld->owning_call, "pick_subchannel");
    }
  }
  /* if we've got a subchannel, then let's ask it to create a call */
  if (calld->creation_phase == GRPC_SUBCHANNEL_CALL_HOLDER_NOT_CREATING &&
      calld->connected_subchannel != NULL) {
    grpc_subchannel_call *subchannel_call = NULL;
    grpc_error *error = grpc_connected_subchannel_create_call(
        exec_ctx, calld->connected_subchannel, calld->pollent, calld->deadline,
        &subchannel_call);
    if (error != GRPC_ERROR_NONE) {
      subchannel_call = CANCELLED_CALL;
      fail_locked(exec_ctx, calld, GRPC_ERROR_REF(error));
      grpc_transport_stream_op_finish_with_failure(exec_ctx, op, error);
    }
    gpr_atm_rel_store(&calld->subchannel_call,
                      (gpr_atm)(uintptr_t)subchannel_call);
    retry_waiting_locked(exec_ctx, calld);
    goto retry;
  }
  /* nothing to be done but wait */
  add_waiting_locked(calld, op);
  gpr_mu_unlock(&calld->mu);
  GPR_TIMER_END("cc_start_transport_stream_op", 0);
}

/* Constructor for call_data */
static grpc_error *cc_init_call_elem(grpc_exec_ctx *exec_ctx,
                                     grpc_call_element *elem,
                                     grpc_call_element_args *args) {
  call_data *calld = elem->call_data;
  grpc_deadline_state_init(exec_ctx, elem, args);
  calld->deadline = args->deadline;
  calld->cancel_error = GRPC_ERROR_NONE;
  gpr_atm_rel_store(&calld->subchannel_call, 0);
  gpr_mu_init(&calld->mu);
  calld->connected_subchannel = NULL;
  calld->path = NULL;
  calld->method_config = NULL;
  calld->waiting_ops = NULL;
  calld->waiting_ops_count = 0;
  calld->waiting_ops_capacity = 0;
  calld->creation_phase = GRPC_SUBCHANNEL_CALL_HOLDER_NOT_CREATING;
  calld->owning_call = args->call_stack;
  calld->pollent = NULL;
  return GRPC_ERROR_NONE;
}

/* Destructor for call_data */
static void cc_destroy_call_elem(grpc_exec_ctx *exec_ctx,
                                 grpc_call_element *elem,
                                 const grpc_call_final_info *final_info,
                                 void *and_free_memory) {
  call_data *calld = elem->call_data;
<<<<<<< HEAD
  if (calld->path != NULL) GRPC_MDSTR_UNREF(calld->path);
=======
  grpc_deadline_state_destroy(exec_ctx, elem);
  GRPC_ERROR_UNREF(calld->cancel_error);
>>>>>>> 1a2e6ac1
  grpc_subchannel_call *call = GET_CALL(calld);
  if (call != NULL && call != CANCELLED_CALL) {
    GRPC_SUBCHANNEL_CALL_UNREF(exec_ctx, call, "client_channel_destroy_call");
  }
  GPR_ASSERT(calld->creation_phase == GRPC_SUBCHANNEL_CALL_HOLDER_NOT_CREATING);
  gpr_mu_destroy(&calld->mu);
  GPR_ASSERT(calld->waiting_ops_count == 0);
  gpr_free(calld->waiting_ops);
  gpr_free(and_free_memory);
}

static void cc_set_pollset_or_pollset_set(grpc_exec_ctx *exec_ctx,
                                          grpc_call_element *elem,
                                          grpc_polling_entity *pollent) {
  call_data *calld = elem->call_data;
  calld->pollent = pollent;
}

/*************************************************************************
 * EXPORTED SYMBOLS
 */

const grpc_channel_filter grpc_client_channel_filter = {
    cc_start_transport_stream_op,
    cc_start_transport_op,
    sizeof(call_data),
    cc_init_call_elem,
    cc_set_pollset_or_pollset_set,
    cc_destroy_call_elem,
    sizeof(channel_data),
    cc_init_channel_elem,
    cc_destroy_channel_elem,
    cc_get_peer,
    "client-channel",
};

void grpc_client_channel_finish_initialization(
    grpc_exec_ctx *exec_ctx, grpc_channel_stack *channel_stack,
    grpc_resolver *resolver,
    grpc_client_channel_factory *client_channel_factory) {
  /* post construction initialization: set the transport setup pointer */
  GPR_ASSERT(client_channel_factory != NULL);
  grpc_channel_element *elem = grpc_channel_stack_last_element(channel_stack);
  channel_data *chand = elem->channel_data;
  gpr_mu_lock(&chand->mu);
  GPR_ASSERT(!chand->resolver);
  chand->resolver = resolver;
  GRPC_RESOLVER_REF(resolver, "channel");
  if (!grpc_closure_list_empty(chand->waiting_for_config_closures) ||
      chand->exit_idle_when_lb_policy_arrives) {
    chand->started_resolving = true;
    GRPC_CHANNEL_STACK_REF(chand->owning_stack, "resolver");
    grpc_resolver_next(exec_ctx, resolver, &chand->resolver_result,
                       &chand->on_resolver_result_changed);
  }
  chand->client_channel_factory = client_channel_factory;
  grpc_client_channel_factory_ref(client_channel_factory);
  gpr_mu_unlock(&chand->mu);
}

grpc_connectivity_state grpc_client_channel_check_connectivity_state(
    grpc_exec_ctx *exec_ctx, grpc_channel_element *elem, int try_to_connect) {
  channel_data *chand = elem->channel_data;
  grpc_connectivity_state out;
  gpr_mu_lock(&chand->mu);
  out = grpc_connectivity_state_check(&chand->state_tracker, NULL);
  if (out == GRPC_CHANNEL_IDLE && try_to_connect) {
    if (chand->lb_policy != NULL) {
      grpc_lb_policy_exit_idle(exec_ctx, chand->lb_policy);
    } else {
      chand->exit_idle_when_lb_policy_arrives = true;
      if (!chand->started_resolving && chand->resolver != NULL) {
        GRPC_CHANNEL_STACK_REF(chand->owning_stack, "resolver");
        chand->started_resolving = true;
        grpc_resolver_next(exec_ctx, chand->resolver, &chand->resolver_result,
                           &chand->on_resolver_result_changed);
      }
    }
  }
  gpr_mu_unlock(&chand->mu);
  return out;
}

typedef struct {
  channel_data *chand;
  grpc_pollset *pollset;
  grpc_closure *on_complete;
  grpc_closure my_closure;
} external_connectivity_watcher;

static void on_external_watch_complete(grpc_exec_ctx *exec_ctx, void *arg,
                                       grpc_error *error) {
  external_connectivity_watcher *w = arg;
  grpc_closure *follow_up = w->on_complete;
  grpc_pollset_set_del_pollset(exec_ctx, w->chand->interested_parties,
                               w->pollset);
  GRPC_CHANNEL_STACK_UNREF(exec_ctx, w->chand->owning_stack,
                           "external_connectivity_watcher");
  gpr_free(w);
  follow_up->cb(exec_ctx, follow_up->cb_arg, error);
}

void grpc_client_channel_watch_connectivity_state(
    grpc_exec_ctx *exec_ctx, grpc_channel_element *elem, grpc_pollset *pollset,
    grpc_connectivity_state *state, grpc_closure *on_complete) {
  channel_data *chand = elem->channel_data;
  external_connectivity_watcher *w = gpr_malloc(sizeof(*w));
  w->chand = chand;
  w->pollset = pollset;
  w->on_complete = on_complete;
  grpc_pollset_set_add_pollset(exec_ctx, chand->interested_parties, pollset);
  grpc_closure_init(&w->my_closure, on_external_watch_complete, w);
  GRPC_CHANNEL_STACK_REF(w->chand->owning_stack,
                         "external_connectivity_watcher");
  gpr_mu_lock(&chand->mu);
  grpc_connectivity_state_notify_on_state_change(
      exec_ctx, &chand->state_tracker, state, &w->my_closure);
  gpr_mu_unlock(&chand->mu);
}<|MERGE_RESOLUTION|>--- conflicted
+++ resolved
@@ -814,12 +814,12 @@
                                  const grpc_call_final_info *final_info,
                                  void *and_free_memory) {
   call_data *calld = elem->call_data;
-<<<<<<< HEAD
-  if (calld->path != NULL) GRPC_MDSTR_UNREF(calld->path);
-=======
   grpc_deadline_state_destroy(exec_ctx, elem);
   GRPC_ERROR_UNREF(calld->cancel_error);
->>>>>>> 1a2e6ac1
+
+// FIXME: remove
+  if (calld->path != NULL) GRPC_MDSTR_UNREF(calld->path);
+
   grpc_subchannel_call *call = GET_CALL(calld);
   if (call != NULL && call != CANCELLED_CALL) {
     GRPC_SUBCHANNEL_CALL_UNREF(exec_ctx, call, "client_channel_destroy_call");
