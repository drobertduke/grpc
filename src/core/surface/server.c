--- conflicted
+++ resolved
@@ -389,22 +389,12 @@
 }
 
 static void maybe_finish_shutdown(grpc_server *server) {
-<<<<<<< HEAD
-  size_t i, j;
-  if (server->shutdown && server->lists[ALL_CALLS] == NULL && server->listeners_destroyed == num_listeners(server)) {
-    for (i = 0; i < server->num_shutdown_tags; i++) {
-      for (j = 0; j < server->cq_count; j++) {
-        grpc_cq_end_op(server->cqs[j], server->shutdown_tags[i],
-                       NULL, 1);
-      }
-=======
   size_t i;
   if (server->shutdown && !server->shutdown_published && server->lists[ALL_CALLS] == NULL && server->listeners_destroyed == num_listeners(server)) {
     server->shutdown_published = 1;
     for (i = 0; i < server->num_shutdown_tags; i++) {
       grpc_cq_end_op(server->shutdown_tags[i].cq, server->shutdown_tags[i].tag,
                      NULL, 1);
->>>>>>> 29f79dcb
     }
   }
 }
@@ -468,14 +458,9 @@
         calld->state = ZOMBIED;
         grpc_iomgr_add_callback(kill_zombie, elem);
       }
-<<<<<<< HEAD
-      call_list_remove(calld, ALL_CALLS);
-      maybe_finish_shutdown(chand->server);
-=======
       if (call_list_remove(calld, ALL_CALLS)) {
         maybe_finish_shutdown(chand->server);
       }
->>>>>>> 29f79dcb
       gpr_mu_unlock(&chand->server->mu);
       break;
   }
@@ -825,12 +810,8 @@
   return result;
 }
 
-<<<<<<< HEAD
-void grpc_server_shutdown_and_notify(grpc_server *server, void *shutdown_tag) {
-=======
 void grpc_server_shutdown_and_notify(grpc_server *server,
                                      grpc_completion_queue *cq, void *tag) {
->>>>>>> 29f79dcb
   listener *l;
   requested_call_array requested_calls;
   channel_data **channels;
@@ -844,15 +825,6 @@
 
   /* lock, and gather up some stuff to do */
   gpr_mu_lock(&server->mu);
-<<<<<<< HEAD
-  for (i = 0; i < server->cq_count; i++) {
-    grpc_cq_begin_op(server->cqs[i], NULL);
-  }
-  server->shutdown_tags =
-      gpr_realloc(server->shutdown_tags,
-                  sizeof(void *) * (server->num_shutdown_tags + 1));
-  server->shutdown_tags[server->num_shutdown_tags++] = shutdown_tag;
-=======
   grpc_cq_begin_op(cq, NULL);
   server->shutdown_tags =
       gpr_realloc(server->shutdown_tags,
@@ -860,7 +832,6 @@
   sdt = &server->shutdown_tags[server->num_shutdown_tags++];
   sdt->tag = tag;
   sdt->cq = cq;
->>>>>>> 29f79dcb
   if (server->shutdown) {
     gpr_mu_unlock(&server->mu);
     return;
