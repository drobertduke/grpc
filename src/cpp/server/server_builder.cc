--- conflicted
+++ resolved
@@ -131,16 +131,13 @@
               compression_options_.enabled_algorithms_bitset);
   std::unique_ptr<Server> server(
       new Server(thread_pool.release(), true, max_message_size_, &args));
-<<<<<<< HEAD
   ServerInitializer* initializer = server->initializer();
-=======
 
   // If the server has atleast one sync methods, we know that this is a Sync
   // server or a Hybrid server and the completion queue (server->cq_) would be
   // frequently polled.
   int num_frequently_polled_cqs = has_sync_methods ? 1 : 0;
 
->>>>>>> 08889111
   for (auto cq = cqs_.begin(); cq != cqs_.end(); ++cq) {
     // A completion queue that is not polled frequently (by calling Next() or
     // AsyncNext()) is not safe to use for listening to incoming channels.
