--- conflicted
+++ resolved
@@ -46,9 +46,6 @@
     ln -s $f $module_dir/$(basename $f) &> /dev/null || true
   done
   extension_dir="-d extension_dir=${module_dir} -d extension=grpc.so"
-<<<<<<< HEAD
-=======
 else
   extension_dir="-d extension=grpc.so"
->>>>>>> 40d808ff
 fi