--- conflicted
+++ resolved
@@ -427,28 +427,20 @@
 grpc_call_error grpc_call_start_batch(grpc_call *call, const grpc_op *ops,
                                       size_t nops, void *tag);
 
-<<<<<<< HEAD
-/* Returns a newly allocated string representing the endpoint to which this
-   call is communicating with. The string is in the uri format accepted by
-   grpc_channel_create.
-   The returned string should be disposed of with gpr_free(). */
+/** Returns a newly allocated string representing the endpoint to which this
+    call is communicating with. The string is in the uri format accepted by
+    grpc_channel_create.
+    The returned string should be disposed of with gpr_free(). 
+
+    WARNING: this value is never authenticated or subject to any security
+    related code. It must not be used for any authentication related
+    functionality. Instead, use grpc_auth_context. */
 char *grpc_call_get_peer(grpc_call *call);
 
-/* Create a client channel to 'target'. Additional channel level configuration
-   MAY be provided by grpc_channel_args, though the expectation is that most
-   clients will want to simply pass NULL. See grpc_channel_args definition for
-   more on this. The data in 'args' need only live through the invocation of
-   this function. */
-grpc_channel *grpc_channel_create(const char *target,
-                                  const grpc_channel_args *args);
-
-/* Return a newly allocated string representing the target a channel was
-   created for. */
+/** Return a newly allocated string representing the target a channel was
+    created for. */
 char *grpc_channel_get_target(grpc_channel *channel);
 
-/* Create a lame client: this client fails every operation attempted on it. */
-grpc_channel *grpc_lame_client_channel_create(const char *target);
-=======
 /** Create a client channel to 'target'. Additional channel level configuration
     MAY be provided by grpc_channel_args, though the expectation is that most
     clients will want to simply pass NULL. See grpc_channel_args definition for
@@ -458,8 +450,7 @@
                                   const grpc_channel_args *args);
 
 /** Create a lame client: this client fails every operation attempted on it. */
-grpc_channel *grpc_lame_client_channel_create(void);
->>>>>>> aabf72c2
+grpc_channel *grpc_lame_client_channel_create(const char *target);
 
 /** Close and destroy a grpc channel */
 void grpc_channel_destroy(grpc_channel *channel);
