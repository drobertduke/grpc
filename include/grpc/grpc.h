--- conflicted
+++ resolved
@@ -375,15 +375,9 @@
    drained and no threads are executing grpc_completion_queue_next */
 void grpc_completion_queue_destroy(grpc_completion_queue *cq);
 
-<<<<<<< HEAD
-/* Create a call given a grpc_channel, in order to call 'method'. All 
-   completions are sent to 'completion_queue'. */
-=======
-/* Create a call given a grpc_channel, in order to call 'method'. The request
-   is not sent until grpc_call_invoke is called. All completions are sent to
-   'completion_queue'. 'method' and 'host' need only live through the invocation
-   of this function. */
->>>>>>> 04b0383d
+/* Create a call given a grpc_channel, in order to call 'method'. All
+   completions are sent to 'completion_queue'. 'method' and 'host' need only
+   live through the invocation of this function. */
 grpc_call *grpc_channel_create_call(grpc_channel *channel,
                                     grpc_completion_queue *completion_queue,
                                     const char *method, const char *host,
