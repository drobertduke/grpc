--- conflicted
+++ resolved
@@ -293,14 +293,11 @@
   "grpc.experimental.tcp_min_read_chunk_size"
 #define GRPC_ARG_TCP_MAX_READ_CHUNK_SIZE \
   "grpc.experimental.tcp_max_read_chunk_size"
-<<<<<<< HEAD
-/** If non-zero, grpc server's cronet compression workaround will be enabled */
-#define GRPC_ARG_WORKAROUND_CRONET_COMPRESSION "grpc.socket_factory"
-=======
 /* Timeout in milliseconds to use for calls to the grpclb load balancer.
    If 0 or unset, the balancer calls will have no deadline. */
 #define GRPC_ARG_GRPCLB_CALL_TIMEOUT_MS "grpc.grpclb_timeout_ms"
->>>>>>> 20f2c431
+/** If non-zero, grpc server's cronet compression workaround will be enabled */
+#define GRPC_ARG_WORKAROUND_CRONET_COMPRESSION "grpc.socket_factory"
 /** \} */
 
 /** Result of a grpc call. If the caller satisfies the prerequisites of a
