/*
 *
 * Copyright 2015, Google Inc.
 * All rights reserved.
 *
 * Redistribution and use in source and binary forms, with or without
 * modification, are permitted provided that the following conditions are
 * met:
 *
 *     * Redistributions of source code must retain the above copyright
 * notice, this list of conditions and the following disclaimer.
 *     * Redistributions in binary form must reproduce the above
 * copyright notice, this list of conditions and the following disclaimer
 * in the documentation and/or other materials provided with the
 * distribution.
 *     * Neither the name of Google Inc. nor the names of its
 * contributors may be used to endorse or promote products derived from
 * this software without specific prior written permission.
 *
 * THIS SOFTWARE IS PROVIDED BY THE COPYRIGHT HOLDERS AND CONTRIBUTORS
 * "AS IS" AND ANY EXPRESS OR IMPLIED WARRANTIES, INCLUDING, BUT NOT
 * LIMITED TO, THE IMPLIED WARRANTIES OF MERCHANTABILITY AND FITNESS FOR
 * A PARTICULAR PURPOSE ARE DISCLAIMED. IN NO EVENT SHALL THE COPYRIGHT
 * OWNER OR CONTRIBUTORS BE LIABLE FOR ANY DIRECT, INDIRECT, INCIDENTAL,
 * SPECIAL, EXEMPLARY, OR CONSEQUENTIAL DAMAGES (INCLUDING, BUT NOT
 * LIMITED TO, PROCUREMENT OF SUBSTITUTE GOODS OR SERVICES; LOSS OF USE,
 * DATA, OR PROFITS; OR BUSINESS INTERRUPTION) HOWEVER CAUSED AND ON ANY
 * THEORY OF LIABILITY, WHETHER IN CONTRACT, STRICT LIABILITY, OR TORT
 * (INCLUDING NEGLIGENCE OR OTHERWISE) ARISING IN ANY WAY OUT OF THE USE
 * OF THIS SOFTWARE, EVEN IF ADVISED OF THE POSSIBILITY OF SUCH DAMAGE.
 *
 */

#ifndef GRPC_SUPPORT_USEFUL_H
#define GRPC_SUPPORT_USEFUL_H

/* useful macros that don't belong anywhere else */

#define GPR_MIN(a, b) ((a) < (b) ? (a) : (b))
#define GPR_MAX(a, b) ((a) > (b) ? (a) : (b))
#define GPR_CLAMP(a, min, max) ((a) < (min) ? (min) : (a) > (max) ? (max) : (a))
/* rotl, rotr assume x is unsigned */
#define GPR_ROTL(x, n) (((x) << (n)) | ((x) >> (sizeof(x) * 8 - (n))))
#define GPR_ROTR(x, n) (((x) >> (n)) | ((x) << (sizeof(x) * 8 - (n))))

#define GPR_ARRAY_SIZE(array) (sizeof(array) / sizeof(*(array)))

#define GPR_SWAP(type, a, b) \
  do {                   \
    type x = a;          \
    a = b;               \
    b = x;               \
  } while (0)

/** Set the \a n-th bit of \a i (a mutable pointer). */
<<<<<<< HEAD
#define GPR_BITSET(i, n) ((*(i)) |= (1u << n))

/** Clear the \a n-th bit of \a i (a mutable pointer). */
#define GPR_BITCLEAR(i, n) ((*(i)) &= ~(1u << n))

/** Get the \a n-th bit of \a i */
#define GPR_BITGET(i, n) (((i) & (1u << n)) != 0)

#define HEXDIGIT_BITCOUNT_(x)                                    \
=======
#define GPR_BITSET(i, n) ((*(i)) |= (1u << (n)))

/** Clear the \a n-th bit of \a i (a mutable pointer). */
#define GPR_BITCLEAR(i, n) ((*(i)) &= ~(1u << (n)))

/** Get the \a n-th bit of \a i */
#define GPR_BITGET(i, n) (((i) & (1u << (n))) != 0)

#define GPR_INTERNAL_HEXDIGIT_BITCOUNT(x)                        \
>>>>>>> f08b067c
  ((x) - (((x) >> 1) & 0x77777777) - (((x) >> 2) & 0x33333333) - \
   (((x) >> 3) & 0x11111111))

/** Returns number of bits set in bitset \a i */
<<<<<<< HEAD
#define GPR_BITCOUNT(x) \
  (((HEXDIGIT_BITCOUNT_(x) + (HEXDIGIT_BITCOUNT_(x) >> 4)) & 0x0F0F0F0F) % 255)
=======
#define GPR_BITCOUNT(i)                          \
  (((GPR_INTERNAL_HEXDIGIT_BITCOUNT(i) +         \
     (GPR_INTERNAL_HEXDIGIT_BITCOUNT(i) >> 4)) & \
    0x0f0f0f0f) %                                \
   255)
>>>>>>> f08b067c

#endif  /* GRPC_SUPPORT_USEFUL_H */<|MERGE_RESOLUTION|>--- conflicted
+++ resolved
@@ -53,17 +53,6 @@
   } while (0)
 
 /** Set the \a n-th bit of \a i (a mutable pointer). */
-<<<<<<< HEAD
-#define GPR_BITSET(i, n) ((*(i)) |= (1u << n))
-
-/** Clear the \a n-th bit of \a i (a mutable pointer). */
-#define GPR_BITCLEAR(i, n) ((*(i)) &= ~(1u << n))
-
-/** Get the \a n-th bit of \a i */
-#define GPR_BITGET(i, n) (((i) & (1u << n)) != 0)
-
-#define HEXDIGIT_BITCOUNT_(x)                                    \
-=======
 #define GPR_BITSET(i, n) ((*(i)) |= (1u << (n)))
 
 /** Clear the \a n-th bit of \a i (a mutable pointer). */
@@ -73,20 +62,14 @@
 #define GPR_BITGET(i, n) (((i) & (1u << (n))) != 0)
 
 #define GPR_INTERNAL_HEXDIGIT_BITCOUNT(x)                        \
->>>>>>> f08b067c
   ((x) - (((x) >> 1) & 0x77777777) - (((x) >> 2) & 0x33333333) - \
    (((x) >> 3) & 0x11111111))
 
 /** Returns number of bits set in bitset \a i */
-<<<<<<< HEAD
-#define GPR_BITCOUNT(x) \
-  (((HEXDIGIT_BITCOUNT_(x) + (HEXDIGIT_BITCOUNT_(x) >> 4)) & 0x0F0F0F0F) % 255)
-=======
 #define GPR_BITCOUNT(i)                          \
   (((GPR_INTERNAL_HEXDIGIT_BITCOUNT(i) +         \
      (GPR_INTERNAL_HEXDIGIT_BITCOUNT(i) >> 4)) & \
     0x0f0f0f0f) %                                \
    255)
->>>>>>> f08b067c
 
 #endif  /* GRPC_SUPPORT_USEFUL_H */