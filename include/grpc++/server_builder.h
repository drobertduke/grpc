/*
 *
 * Copyright 2015, Google Inc.
 * All rights reserved.
 *
 * Redistribution and use in source and binary forms, with or without
 * modification, are permitted provided that the following conditions are
 * met:
 *
 *     * Redistributions of source code must retain the above copyright
 * notice, this list of conditions and the following disclaimer.
 *     * Redistributions in binary form must reproduce the above
 * copyright notice, this list of conditions and the following disclaimer
 * in the documentation and/or other materials provided with the
 * distribution.
 *     * Neither the name of Google Inc. nor the names of its
 * contributors may be used to endorse or promote products derived from
 * this software without specific prior written permission.
 *
 * THIS SOFTWARE IS PROVIDED BY THE COPYRIGHT HOLDERS AND CONTRIBUTORS
 * "AS IS" AND ANY EXPRESS OR IMPLIED WARRANTIES, INCLUDING, BUT NOT
 * LIMITED TO, THE IMPLIED WARRANTIES OF MERCHANTABILITY AND FITNESS FOR
 * A PARTICULAR PURPOSE ARE DISCLAIMED. IN NO EVENT SHALL THE COPYRIGHT
 * OWNER OR CONTRIBUTORS BE LIABLE FOR ANY DIRECT, INDIRECT, INCIDENTAL,
 * SPECIAL, EXEMPLARY, OR CONSEQUENTIAL DAMAGES (INCLUDING, BUT NOT
 * LIMITED TO, PROCUREMENT OF SUBSTITUTE GOODS OR SERVICES; LOSS OF USE,
 * DATA, OR PROFITS; OR BUSINESS INTERRUPTION) HOWEVER CAUSED AND ON ANY
 * THEORY OF LIABILITY, WHETHER IN CONTRACT, STRICT LIABILITY, OR TORT
 * (INCLUDING NEGLIGENCE OR OTHERWISE) ARISING IN ANY WAY OUT OF THE USE
 * OF THIS SOFTWARE, EVEN IF ADVISED OF THE POSSIBILITY OF SUCH DAMAGE.
 *
 */

#ifndef GRPCXX_SERVER_BUILDER_H
#define GRPCXX_SERVER_BUILDER_H

#include <memory>
#include <vector>

#include <grpc/compression.h>
#include <grpc++/support/config.h>

namespace grpc {

class AsyncGenericService;
class AsynchronousService;
class CompletionQueue;
class RpcService;
class Server;
class ServerCompletionQueue;
class ServerCredentials;
class SynchronousService;
class ThreadPoolInterface;

/// A builder class for the creation and startup of \a grpc::Server instances.
class ServerBuilder {
 public:
  ServerBuilder();

  /// Register a service. This call does not take ownership of the service.
  /// The service must exist for the lifetime of the \a Server instance returned
  /// by \a BuildAndStart().
  /// Matches requests with any :authority
  void RegisterService(SynchronousService* service);

  /// Register an asynchronous service.
  /// This call does not take ownership of the service or completion queue.
  /// The service and completion queuemust exist for the lifetime of the \a
  /// Server instance returned by \a BuildAndStart().
  /// Matches requests with any :authority
  void RegisterAsyncService(AsynchronousService* service);

  /// Register a generic service.
  /// Matches requests with any :authority
  void RegisterAsyncGenericService(AsyncGenericService* service);

  /// Register a service. This call does not take ownership of the service.
  /// The service must exist for the lifetime of the \a Server instance returned
  /// by BuildAndStart().
  /// Only matches requests with :authority \a host
  void RegisterService(const grpc::string& host, SynchronousService* service);

  /// Register an asynchronous service.
  /// This call does not take ownership of the service or completion queue.
  /// The service and completion queuemust exist for the lifetime of the \a
  /// Server instance returned by \a BuildAndStart().
  /// Only matches requests with :authority equal to \a host
  void RegisterAsyncService(const grpc::string& host,
                            AsynchronousService* service);

  /// Set max message size in bytes.
  void SetMaxMessageSize(int max_message_size) {
    max_message_size_ = max_message_size;
  }

<<<<<<< HEAD
=======
  /// Set the compression options to be used by the server.
  void SetCompressionOptions(const grpc_compression_options& options) {
    compression_options_ = options;
  }

>>>>>>> 35fea624
  /// Tries to bind \a server to the given \a addr.
  ///
  /// It can be invoked multiple times.
  ///
  /// \param addr The address to try to bind to the server (eg, localhost:1234,
  /// 192.168.1.1:31416, [::1]:27182, etc.).
  /// \params creds The credentials associated with the server.
  /// \param selected_port[out] Upon success, updated to contain the port
  /// number. \a nullptr otherwise.
  ///
  // TODO(dgq): the "port" part seems to be a misnomer.
  void AddListeningPort(const grpc::string& addr,
                        std::shared_ptr<ServerCredentials> creds,
                        int* selected_port = nullptr);

  /// Add a completion queue for handling asynchronous services
  /// Caller is required to keep this completion queue live until
  /// the server is destroyed.
  std::unique_ptr<ServerCompletionQueue> AddCompletionQueue();

  /// Return a running server which is ready for processing calls.
  std::unique_ptr<Server> BuildAndStart();

 private:
  struct Port {
    grpc::string addr;
    std::shared_ptr<ServerCredentials> creds;
    int* selected_port;
  };

  typedef std::unique_ptr<grpc::string> HostString;
  template <class T>
  struct NamedService {
    explicit NamedService(T* s) : service(s) {}
    NamedService(const grpc::string& h, T* s)
        : host(new grpc::string(h)), service(s) {}
    HostString host;
    T* service;
  };

  int max_message_size_;
  grpc_compression_options compression_options_;
  std::vector<std::unique_ptr<NamedService<RpcService>>> services_;
  std::vector<std::unique_ptr<NamedService<AsynchronousService>>>
      async_services_;
  std::vector<Port> ports_;
  std::vector<ServerCompletionQueue*> cqs_;
  std::shared_ptr<ServerCredentials> creds_;
  AsyncGenericService* generic_service_;
  ThreadPoolInterface* thread_pool_;
};

}  // namespace grpc

#endif  // GRPCXX_SERVER_BUILDER_H<|MERGE_RESOLUTION|>--- conflicted
+++ resolved
@@ -93,14 +93,11 @@
     max_message_size_ = max_message_size;
   }
 
-<<<<<<< HEAD
-=======
   /// Set the compression options to be used by the server.
   void SetCompressionOptions(const grpc_compression_options& options) {
     compression_options_ = options;
   }
 
->>>>>>> 35fea624
   /// Tries to bind \a server to the given \a addr.
   ///
   /// It can be invoked multiple times.
