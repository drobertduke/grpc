#!/bin/bash
# Contains common funcs shared by instance startup scripts.
#
# The funcs assume that the code is being run on a GCE instance during instance
# startup.

function die() {
  local msg="$0 failed"
  if [[ -n $1 ]]
  then
    msg=$1
  fi
  echo $msg
  exit 1
}

# umount_by_disk_id umounts a disk given its disk_id.
umount_by_disk_id() {
  local disk_id=$1
  [[ -n $disk_id ]] || { echo "missing arg: disk_id" >&2; return 1; }

  # Unmount the disk first
  sudo umount /dev/disk/by-id/google-$disk_id || { echo "Could not unmount /mnt/disk-by-id/google-$disk_id" >&2; return 1; }
}

# check_metadata confirms that the result of curling a metadata url does not
# contain 'Error 404'
check_metadata() {
  local curl_output=$1
  [[ -n $curl_output ]] || { echo "missing arg: curl_output" >&2; return 1; }

  if [[ $curl_output =~ "Error 404" ]]
  then
    return 1
  fi

  return 0
}

# name_this_instance determines the current instance name.
name_this_instance() {
  local the_full_host_name
  the_full_host_name=$(load_metadata "http://metadata/computeMetadata/v1/instance/hostname")
  check_metadata $the_full_host_name || return 1
  local the_instance
  the_instance=$(echo $the_full_host_name | cut -d . -f 1 -) || {
    echo "could not get the instance name from $the_full_host_name" >&2
    return 1
  }

  echo $the_instance
}

# delete_this_instance deletes this GCE instance. (it will shutdown as a result
# of running this cmd)
delete_this_instance() {
  local the_full_zone
  the_full_zone=$(load_metadata "http://metadata/computeMetadata/v1/instance/zone")
  check_metadata $the_full_zone || return 1
  local the_zone
  the_zone=$(echo $the_full_zone | cut -d / -f 4 -) || { echo "could not get zone from $the_full_zone" >&2; return 1; }

  local the_full_host_name
  the_full_host_name=$(load_metadata "http://metadata/computeMetadata/v1/instance/hostname")
  check_metadata $the_full_host_name || return 1
  local the_instance
  the_instance=$(echo $the_full_host_name | cut -d . -f 1 -) || { echo "could not get zone from $the_full_host_name" >&2; return 1; }

  echo "using gcloud compute instances delete to remove: ${the_instance}"
  gcloud compute --quiet instances delete --delete-disks boot --zone $the_zone $the_instance
}

# save_image_info updates the 'images' release info file on GCS.
save_image_info() {
  local image_id=$1
  [[ -n $image_id ]] || { echo "missing arg: image_id" >&2; return 1; }

  local repo_gs_uri=$2
  [[ -n $repo_gs_uri ]] || { echo "missing arg: repo_gs_uri" >&2; return 1; }

  local sentinel="/tmp/$image_id.txt"
  echo $image_id > $sentinel || { echo "could not create /tmp/$image_id.txt" >&2; return 1; }

  local gs_sentinel="$repo_gs_uri/images/info/LATEST"
  gsutil cp $sentinel $gs_sentinel  || { echo "failed to update $gs_sentinel" >&2; return 1; }
}

# creates an image, getting the name and cloud storage uri from the supplied
# instance metadata.
create_image() {
  local image_id
  image_id=$(load_metadata "attributes/image_id")
  [[ -n $image_id ]] || { echo "missing metadata: image_id" >&2; return 1; }

  local repo_gs_uri
  repo_gs_uri=$(load_metadata "attributes/repo_gs_uri")
  [[ -n $repo_gs_uri ]] || { echo "missing metadata: repo_gs_uri" >&2; return 1; }

  local the_project
  the_project=$(load_metadata "http://metadata/computeMetadata/v1/project/project-id")
  check_metadata $the_project || return 1

  sudo gcimagebundle -d /dev/sda -o /tmp/ --log_file=/tmp/$image_id.log || { echo "image creation failed" >&2; return 1; }
  image_path=$(ls /tmp/*.tar.gz)
  image_gs_uri="$repo_gs_uri/images/$image_id.tar.gz"

  # copy the image to cloud storage
  gsutil cp $image_path $image_gs_uri || { echo "failed to save image to $repo_gs_uri/$image_path " >&2; return 1; }
  gcloud compute --project=$the_project images create \
    $image_id --source-uri $image_gs_uri || { echo "failed to register $image_gs_uri as $image_id" >&2; return 1; }

  save_image_info $image_id $repo_gs_uri
}

# load_metadata curls a metadata url
load_metadata() {
  local metadata_root=http://metadata/computeMetadata/v1
  local uri=$1
  [[ -n $uri ]] || { echo "missing arg: uri" >&2; return 1; }

  if [[ $uri =~ ^'attributes/' ]]
  then
    for a in $(curl -H "X-Google-Metadata-Request: True" $metadata_root/instance/attributes/)
    do
      [[ $uri =~ "/$a"$ ]] && { curl $metadata_root/instance/$uri -H "X-Google-Metadata-Request: True"; return; }
    done
  fi

  # if the uri is a full request uri
  [[ $uri =~ ^$metadata_root ]] && { curl $uri -H "X-Google-Metadata-Request: True"; return; }
}

install_python_module() {
  local mod=$1
  [[ -z $mod ]] && { echo "missing arg: mod" >&2; return 1; }

  echo '------------------------------------'
  echo 'Installing: $mod'
  echo '------------------------------------'
  echo
  install_with_apt_get gcc python-dev python-setuptools
  sudo apt-get install -y gcc python-dev python-setuptools
  sudo easy_install -U pip
  sudo pip uninstall -y $mod
  sudo pip install -U $mod
}

install_with_apt_get() {
  local pkgs=$@
  echo '---------------------------'
  echo 'Installing: $pkgs'
  echo '---------------------------'
  echo
  sudo apt-get install -y $pkgs
}

# pulls code from a git repo @HEAD to a local directory, removing the current version if present.
setup_git_dir() {
  local git_http_repo=$1
  [[ -n $git_http_repo ]] || { echo "missing arg: git_http_repo" >&2; return 1; }

  local git_dir=$2
  [[ -n $git_dir ]] || { echo "missing arg: git_dir" >&2; return 1; }

  if [[ -e $git_dir ]]
  then
    rm -fR $git_dir || { echo "could not remove existing repo at $git_dir" >&2; return 1; }
  fi

  local git_user
  git_user=$(load_metadata "http://metadata/computeMetadata/v1/instance/service-accounts/default/email")
  check_metadata $git_user || return 1
  urlsafe_git_user=$(echo $git_user | sed -e s/@/%40/g) || return 1

  local access_token=$(load_metadata "http://metadata/computeMetadata/v1/instance/service-accounts/default/token?alt=text")
  check_metadata $access_token || return 1
  local git_pwd=$(echo $access_token | cut -d' ' -f 2) || return 1

  git clone https://$urlsafe_git_user:$git_pwd@$git_http_repo $git_dir
}

# network_copy copies a file to another gce instance.
network_copy() {
  local the_node=$1
  [[ -n $the_node ]] || { echo "missing arg: the_node" >&2; return 1; }

  local src=$2
  [[ -n $src ]] || { echo "missing arg: src" >&2; return 1; }

  local dst=$3
  [[ -n $dst ]] || { echo "missing arg: dst" >&2; return 1; }

  gcloud compute copy-files --zone=us-central1-b $src $node:$dst
}

# gcs_copy copies a file to a location beneath a root gcs object path.
gcs_copy() {
  local gce_root=$1
  [[ -n $gce_root ]] || { echo "missing arg: gce_root" >&2; return 1; }

  local src=$2
  [[ -n $src ]] || { echo "missing arg: src" >&2; return 1; }

  local dst=$3
  [[ -n $dst ]] || { echo "missing arg: dst" >&2; return 1; }

  gsutil cp $src $gce_root/$dst
}

# find_named_ip finds the external ip address for a given name.
find_named_ip() {
  local name=$1
  [[ -n $name ]] || { echo "missing arg: name" >&2; return 1; }

  gcloud compute addresses list | sed -e 's/ \+/ /g' | grep $name | cut -d' ' -f 3
}

# update_address_to updates this instances ip address to the reserved ip address with a given name
update_address_to() {
  local name=$1
  [[ -n $name ]] || { echo "missing arg: name" >&2; return 1; }

  named_ip=$(find_named_ip $name)
  [[ -n $named_ip ]] || { echo "did not find an address corresponding to $name" >&2; return 1; }

  local the_full_zone
  the_full_zone=$(load_metadata "http://metadata/computeMetadata/v1/instance/zone")
  check_metadata $the_full_zone || return 1
  local the_zone
  the_zone=$(echo $the_full_zone | cut -d / -f 4 -) || {
    echo "could not get zone from $the_full_zone" >&2
    return 1
  }

  local the_full_host_name
  the_full_host_name=$(load_metadata "http://metadata/computeMetadata/v1/instance/hostname")
  check_metadata $the_full_host_name || return 1
  local the_instance
  the_instance=$(echo $the_full_host_name | cut -d . -f 1 -) || {
    echo "could not determine the instance from $the_full_host_name" >&2
    return 1
  }

  gcloud compute instances delete-access-config --zone $the_zone $the_instance || {
    echo "could not delete the access config for $the_instance" >&2
    return 1
  }
  gcloud compute instances add-access-config --zone $the_zone $the_instance --address $named_ip || {
    echo "could not update the access config for $the_instance to $named_ip" >&2
    return 1
  }
}

# Allows instances to checkout repos on git-on-borg.
#
install_gob_daemon() {
  local gob_dir=$1
  [[ -n $gob_dir ]] || { echo "missing args: gob_dir" >&2; return 1;  }

  local gob_repo=$2
  [[ -n $gob_repo ]] || gob_repo='https://gerrit.googlesource.com/gcompute-tools/'

  if [[ -e $gob_dir ]]
  then
    rm -fv $gob_dir || {
      echo "could not remove existing git repo at $gob_dir" >&2
      return 1
    }
  fi

  git clone $gob_repo $gob_dir || { echo "failed to pull gerrit cookie repo" >&2; return 1; }
  local startup_script=/etc/profile.d/gob_cookie_daemon.sh

  cat <<EOF >> $startup_script
#!/bin/bash

$gob_dir/git-cookie-authdaemon

EOF

  chmod 755 $startup_script
  $startup_script
}

# grpc_docker_add_docker_group
#
# Adds a docker group, restarts docker, relaunches the docker registry
grpc_docker_add_docker_group() {
  [[ -f /var/log/GRPC_DOCKER_IS_UP ]] || {
    echo "missing file /var/log/GRPC_DOCKER_IS_UP; either wrong machine or still starting up" >&2;
    return 1
  }
  sudo groupadd docker

  local user=$(id -un)
  [[ -n ${user} ]] || { echo 'could not determine the user' >&2; return 1; }
  sudo gpasswd -a ${user} docker
  sudo service docker restart || return 1;
  grpc_docker_launch_registry
}

# grpc_dockerfile_pull <local_docker_parent_dir>
#
# requires: attributes/gs_dockerfile_root is set to cloud storage directory
# containing the dockerfile directory
grpc_dockerfile_pull() {
  local dockerfile_parent=$1
  [[ -n $dockerfile_parent ]] || dockerfile_parent='/var/local'

  local gs_dockerfile_root=$(load_metadata "attributes/gs_dockerfile_root")
  [[ -n $gs_dockerfile_root ]] || { echo "missing metadata: gs_dockerfile_root" >&2; return 1; }

  mkdir -p $dockerfile_parent
  gsutil cp -R $gs_dockerfile_root $dockerfile_parent || {
    echo "Did not copy docker files from $gs_dockerfile_root -> $dockerfile_parent"
    return 1
  }
 }

# grpc_docker_launch_registry
#
# requires: attributes/gs_docker_reg is set to the cloud storage directory to
# use to store docker images
grpc_docker_launch_registry() {
  local gs_docker_reg=$(load_metadata "attributes/gs_docker_reg")
  [[ -n $gs_docker_reg ]] || { echo "missing metadata: gs_docker_reg" >&2; return 1; }

  local gs_bucket=$(echo $gs_docker_reg | sed -r 's|gs://([^/]*?).*|\1|g')
  [[ -n $gs_bucket ]] || {
    echo "could not determine cloud storage bucket from $gs_bucket" >&2;
    return 1
  }

  local  storage_path_env=''
  local image_path=$(echo $gs_docker_reg | sed -r 's|gs://[^/]*(.*)|\1|g' | sed -e 's:/$::g')
  [[ -n $image_path ]] && {
    storage_path_env="-e STORAGE_PATH=$image_path"
  }

  sudo docker run -d -e GCS_BUCKET=$gs_bucket $storage_path_env -p 5000:5000 google/docker-registry
  # wait a couple of minutes max, for the registry to come up
  local is_up=0
  for i in {1..24}
  do
    local secs=`expr $i \* 5`
    echo "is docker registry up? waited for $secs secs ..."
    wget -q localhost:5000 && {
      echo 'docker registry is up!'
      is_up=1
      break
    }
    sleep 5
  done

  [[ $is_up == 0 ]] && {
    echo "docker registry not available after 120 seconds"; return 1;
  } || return 0
}

# grpc_docker_pull_known
#
# This pulls a set of known docker images from a private docker registry to
# the local image cache. It re-labels the images so that FROM in dockerfiles
# used in dockerfiles running on the docker instance can find the images OK.
#
# optional: address of a grpc docker registry, the default is 0.0.0.0:5000
grpc_docker_pull_known() {
  local addr=$1
  [[ -n $addr ]] || addr="0.0.0.0:5000"
  local known="base cxx php_base php ruby_base ruby java_base java go"
  echo "... pulling docker images for '$known'"
  for i in $known
  do
    echo "<--- grpc/$i"
    sudo docker pull ${addr}/grpc/$i > /dev/null 2>&1 \
      && sudo docker tag ${addr}/grpc/$i grpc/$i || {
      # log and continue
      echo "docker op error:  could not pull ${addr}/grpc/$i"
    }
  done
}

# grpc_dockerfile_build_install
#
# requires: $1 is the label to apply to the docker image
# requires: $2 is a local directory containing a Dockerfile
# requires: there is a docker registry running on 5000, e.g, grpc_docker_launch_registry was run
#
# grpc_dockerfile_install "grpc/image" /var/local/dockerfile/grpc_image
grpc_dockerfile_install() {
  local image_label=$1
  [[ -n $image_label ]] || { echo "$FUNCNAME: missing arg: image_label" >&2; return 1; }
  local docker_img_url=0.0.0.0:5000/$image_label

  local dockerfile_dir=$2
  [[ -n $dockerfile_dir ]] || { echo "missing arg: dockerfile_dir" >&2; return 1; }

  local cache_opt='--no-cache'
  local cache=$3
  [[ $cache == "cache=yes" ]] && { cache_opt=''; }
  [[ $cache == "cache=1" ]] && { cache_opt=''; }
  [[ $cache == "cache=true" ]] && { cache_opt=''; }

  [[ -d $dockerfile_dir ]] || { echo "$FUNCNAME: not a valid dir: $dockerfile_dir"; return 1; }

<<<<<<< HEAD
  # For grpc/base, sync the ssh key into the  .ssh dir in the dockerfile context

  [[ $image_label == "grpc/base" ]] && {
    grpc_docker_sync_github_key $dockerfile_dir/.ssh || return 1;
=======
  # For specific base images, sync the ssh key into the .ssh dir in the dockerfile context
  [[ $image_label == "grpc/base" ]] && {
    grpc_docker_sync_github_key $dockerfile_dir/.ssh 'base_ssh_key'|| return 1;
  }
  [[ $image_label == "grpc/go" ]] && {
    grpc_docker_sync_github_key $dockerfile_dir/.ssh 'go_ssh_key'|| return 1;
  }
  [[ $image_label == "grpc/java_base" ]] && {
    grpc_docker_sync_github_key $dockerfile_dir/.ssh 'java_base_ssh_key'|| return 1;
>>>>>>> 4170a457
  }

  # TODO(temiola): maybe make cache/no-cache a func option?
  sudo docker build $cache_opt -t $image_label $dockerfile_dir || {
    echo "$FUNCNAME:: build of $image_label <- $dockerfile_dir"
    return 1
  }
  sudo docker tag $image_label $docker_img_url || {
    echo "$FUNCNAME: failed to tag $docker_img_url as $image_label"
    return 1
  }
  sudo docker push $docker_img_url || {
    echo "$FUNCNAME: failed to push $docker_img_url"
    return 1
  }
}

# grpc_dockerfile_refresh
#
# requires: $1 is the label to apply to the docker image
# requires: $2 is a local directory containing a Dockerfile
# requires: there is a docker registry running on 5000, e.g, grpc_docker_launch_registry was run
#
# call-seq:
#   grpc_dockerfile_refresh "grpc/mylabel" /var/local/dockerfile/dir_containing_my_dockerfile
grpc_dockerfile_refresh() {
  grpc_dockerfile_install "$@"
}

# grpc_docker_sync_github_key.
#
# Copies the docker github key from GCS to the target dir
#
# call-seq:
#   grpc_docker_sync_github_key <target_dir>
grpc_docker_sync_github_key() {
  local target_dir=$1
  [[ -n $target_dir ]] || { echo "$FUNCNAME: missing arg: target_dir" >&2; return 1; }

<<<<<<< HEAD
=======
  local key_file=$2
  [[ -n $key_file ]] || { echo "$FUNCNAME: missing arg: key_file" >&2; return 1; }

>>>>>>> 4170a457
  # determine the admin root; the parent of the dockerfile root,
  local gs_dockerfile_root=$(load_metadata "attributes/gs_dockerfile_root")
  [[ -n $gs_dockerfile_root ]] || {
    echo "$FUNCNAME: missing metadata: gs_dockerfile_root" >&2
    return 1
  }
  local gcs_admin_root=$(dirname $gs_dockerfile_root)

  # cp the file from gsutil to a known local area
<<<<<<< HEAD
  local gcs_key_path=$gcs_admin_root/github/ssh_key
=======
  local gcs_key_path=$gcs_admin_root/github/$key_file
>>>>>>> 4170a457
  local local_key_path=$target_dir/github.rsa
  mkdir -p $target_dir || {
    echo "$FUNCNAME: could not create dir: $target_dir" 1>&2
    return 1
  }
  gsutil cp $src $gcs_key_path $local_key_path
}<|MERGE_RESOLUTION|>--- conflicted
+++ resolved
@@ -403,12 +403,6 @@
 
   [[ -d $dockerfile_dir ]] || { echo "$FUNCNAME: not a valid dir: $dockerfile_dir"; return 1; }
 
-<<<<<<< HEAD
-  # For grpc/base, sync the ssh key into the  .ssh dir in the dockerfile context
-
-  [[ $image_label == "grpc/base" ]] && {
-    grpc_docker_sync_github_key $dockerfile_dir/.ssh || return 1;
-=======
   # For specific base images, sync the ssh key into the .ssh dir in the dockerfile context
   [[ $image_label == "grpc/base" ]] && {
     grpc_docker_sync_github_key $dockerfile_dir/.ssh 'base_ssh_key'|| return 1;
@@ -418,7 +412,6 @@
   }
   [[ $image_label == "grpc/java_base" ]] && {
     grpc_docker_sync_github_key $dockerfile_dir/.ssh 'java_base_ssh_key'|| return 1;
->>>>>>> 4170a457
   }
 
   # TODO(temiola): maybe make cache/no-cache a func option?
@@ -458,12 +451,9 @@
   local target_dir=$1
   [[ -n $target_dir ]] || { echo "$FUNCNAME: missing arg: target_dir" >&2; return 1; }
 
-<<<<<<< HEAD
-=======
   local key_file=$2
   [[ -n $key_file ]] || { echo "$FUNCNAME: missing arg: key_file" >&2; return 1; }
 
->>>>>>> 4170a457
   # determine the admin root; the parent of the dockerfile root,
   local gs_dockerfile_root=$(load_metadata "attributes/gs_dockerfile_root")
   [[ -n $gs_dockerfile_root ]] || {
@@ -473,11 +463,7 @@
   local gcs_admin_root=$(dirname $gs_dockerfile_root)
 
   # cp the file from gsutil to a known local area
-<<<<<<< HEAD
-  local gcs_key_path=$gcs_admin_root/github/ssh_key
-=======
   local gcs_key_path=$gcs_admin_root/github/$key_file
->>>>>>> 4170a457
   local local_key_path=$target_dir/github.rsa
   mkdir -p $target_dir || {
     echo "$FUNCNAME: could not create dir: $target_dir" 1>&2
